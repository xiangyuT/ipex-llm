#
# Copyright 2016 The BigDL Authors.
#
# Licensed under the Apache License, Version 2.0 (the "License");
# you may not use this file except in compliance with the License.
# You may obtain a copy of the License at
#
#     http://www.apache.org/licenses/LICENSE-2.0
#
# Unless required by applicable law or agreed to in writing, software
# distributed under the License is distributed on an "AS IS" BASIS,
# WITHOUT WARRANTIES OR CONDITIONS OF ANY KIND, either express or implied.
# See the License for the specific language governing permissions and
# limitations under the License.
#


# Some parts of this file is adapted from
# https://github.com/huggingface/transformers/blob/v4.30.2/src/transformers/utils/bitsandbytes.py
# and https://github.com/huggingface/transformers/blob/main/src/transformers/modeling_utils.py
# which is licensed under Apache License 2.0:
#
# Copyright 2021 The HuggingFace Inc. team. All rights reserved.
#
# Licensed under the Apache License, Version 2.0 (the "License");
# you may not use this file except in compliance with the License.
# You may obtain a copy of the License at
#
#     http://www.apache.org/licenses/LICENSE-2.0
#
# Unless required by applicable law or agreed to in writing, software
# distributed under the License is distributed on an "AS IS" BASIS,
# WITHOUT WARRANTIES OR CONDITIONS OF ANY KIND, either express or implied.
# See the License for the specific language governing permissions and
# limitations under the License.


import platform
import torch
import torch.nn as nn
from accelerate import init_empty_weights
import warnings
import transformers
import importlib.util
from bigdl.llm.ggml.quantize import ggml_tensor_qtype
from .utils import logger, get_cur_qtype_and_imatrix
from typing import Union
import numpy as np
import os
from bigdl.llm.utils.common import invalidInputError
from typing import List, Optional, Tuple, Union


def is_auto_gptq_available():
    return importlib.util.find_spec("auto_gptq") is not None


def is_auto_awq_available():
    return importlib.util.find_spec("awq") is not None


def is_deepspeed_available():
    spec = importlib.util.find_spec("deepspeed")
    if spec is not None:
        deepspeed_path = spec.submodule_search_locations[0]
        if deepspeed_path != os.path.join(os.getcwd(), "deepspeed"):
            return True
        else:
            # not deepspeed package, just local dir
            return False
    else:
        return False


if is_auto_gptq_available():
    from auto_gptq.utils.peft_utils import QuantLinearCuda, QuantLinearCudaOld

if is_auto_awq_available():
    from bigdl.llm.transformers.awq.linear import WQLinear_GEMM
    from transformers.utils.quantization_config import AwqBackendPackingMethod


def is_linear_module(module):

    in_features = None
    out_features = None
    mp_group = None

    is_awq = is_auto_awq_available() and isinstance(module, WQLinear_GEMM)

    if is_auto_gptq_available() and isinstance(module, QuantLinearCudaOld):
        in_features = module.infeatures
        out_features = module.outfeatures
        mp_group = None
        result = True
    elif isinstance(module, nn.Linear) or is_awq:
        in_features = module.in_features
        out_features = module.out_features
        mp_group = None
        result = True
    else:
        if is_deepspeed_available():
            from deepspeed.module_inject.layers import LinearLayer, LinearAllreduce
            if isinstance(module, LinearLayer):
                in_features = module.weight.shape[1]
                out_features = module.weight.shape[0]
                mp_group = None
                result = True
            elif isinstance(module, LinearAllreduce):
                in_features = module.weight.shape[1]
                out_features = module.weight.shape[0]
                mp_group = module.mp_group
                result = True
            else:
                result = False
        else:
            result = False

    return result, (in_features, out_features, mp_group)


def convert_gptq(module, awq=False, llm_awq=False):
    from bigdl.llm.transformers.low_bit_linear import get_block_size
    Q4_1 = get_block_size("asym_int4")

    scales = module.scales

    zeros = torch.bitwise_right_shift(
        torch.unsqueeze(module.qzeros, 2).expand(-1, -1, 32 // module.bits),
        module.wf.unsqueeze(0)).to(torch.int16 if module.bits == 8 else torch.int8)
    zeros = torch.bitwise_and(zeros, (2 ** module.bits) - 1)

    if not awq:
        zeros = zeros + 1
    zeros = zeros.reshape(scales.shape)

    if awq:
        weight = torch.bitwise_right_shift(
            torch.unsqueeze(module.qweight, 2).expand(-1, -1, 32 // module.bits),
            module.wf.unsqueeze(0)).to(torch.int16 if module.bits == 8 else torch.int8)
        weight = torch.bitwise_and(weight, (2 ** module.bits) - 1)
        weight = weight.reshape(weight.shape[0], weight.shape[1] * weight.shape[2])
        if llm_awq:
            weight = weight.t()
    else:
        weight = torch.bitwise_right_shift(
            torch.unsqueeze(module.qweight, 1).expand(-1, 32 // module.bits, -1),
            module.wf.unsqueeze(-1)).to(torch.int8)
        weight = torch.bitwise_and(weight, (2 ** module.bits) - 1)
        weight = weight.reshape(weight.shape[0] * weight.shape[1], weight.shape[2])

    # convert weight to ggml format
    weight = weight.reshape(weight.shape[0]//module.group_size, module.group_size, weight.shape[1])
    weight = weight.permute(2, 0, 1).reshape(weight.shape[2], -1, 2, Q4_1//2)
    weight = weight.transpose(2, 3)
    weight = torch.bitwise_left_shift(weight,
                                      torch.tensor([0, 4], dtype=torch.int8).reshape(1, 1, 1, 2))
    weight = torch.bitwise_or(weight[:, :, :, 0], weight[:, :, :, 1]).contiguous()

    # convert zeros to ggml format
    if llm_awq:
        real_scale_num = module.in_features // module.group_size
        zeros = zeros[:, : real_scale_num]
        scales = scales[:, : real_scale_num]
        zeros = zeros.t()
        scales = scales.t()
    zeros = zeros.reshape(-1, 1, zeros.shape[1]).permute(2, 0, 1)\
        .unsqueeze(2)\
        .expand(-1, -1, module.group_size//Q4_1, -1)\
        .reshape(zeros.shape[1], -1, 1)\
        .contiguous().to(torch.float16)

    # convert scales to ggml format
    scales = scales.reshape(-1, 1, scales.shape[1]).permute(2, 0, 1)\
        .unsqueeze(2)\
        .expand(-1, -1, module.group_size//Q4_1, -1)\
        .reshape(scales.shape[-1], -1, 1)\
        .contiguous().to(torch.float16)

    m = -(zeros * scales)
    d = scales

    ggml_weight = torch.cat([d.view(torch.uint8),
                             m.view(torch.uint8),
                             weight.view(torch.uint8)], dim=-1)
    ggml_weight = ggml_weight.reshape([-1])

    return ggml_weight


def _replace_with_low_bit_linear(model, qtype, modules_to_not_convert=None,
                                 current_key_name=None, convert_shape_only=False,
                                 cpu_embedding=False, prefix_name='',
                                 imatrix_data=None, embedding_qtype=None,
                                 model_type=None, torch_dtype=torch.float32,
                                 enable_xetla=False):
    from bigdl.llm.transformers.low_bit_linear import LowBitLinear, FP4Params, \
        FP16Linear, BF16Linear
    from bigdl.llm.transformers.embedding import LLMEmbedding, LowBitEmbedding
    has_been_replaced = False

    for name, module in model.named_children():
        if current_key_name is None:
            current_key_name = []

        is_linear, linear_args = is_linear_module(module)
        full_module_name = prefix_name + '.' + name if prefix_name != '' else name
        if is_linear and name not in modules_to_not_convert and \
                full_module_name not in modules_to_not_convert:
            # Check if the current key is not in the `modules_to_not_convert`
            if (not any(key in ".".join(current_key_name) for key in modules_to_not_convert) and
                    not isinstance(module, LowBitLinear)):
                in_features, out_features, mp_group = linear_args
                with init_empty_weights():
                    new_linear = None
                    is_gptq = is_auto_gptq_available() and isinstance(module, QuantLinearCudaOld)
                    is_awq = is_auto_awq_available() and isinstance(module, WQLinear_GEMM)
                    is_llm_awq = is_awq and module.backend == AwqBackendPackingMethod.LLMAWQ
                    if is_gptq or is_awq:
                        has_bias = module.bias is not None and module.bias.abs().sum() != 0
                        new_linear = LowBitLinear(
                            in_features,
                            out_features,
                            qtype=qtype,
                            bias=has_bias,
                            mp_group=mp_group,
                            enable_xetla=enable_xetla,
                        )
                        device = module.qweight.data.device
                        invalidInputError(device.type != "meta",
                                          "converting from meta device is not supported")
                        # Copy the weights
                        paramsLowBit = FP4Params(data=convert_gptq(module, awq=is_awq,
                                                                   llm_awq=is_llm_awq),
                                                 requires_grad=False,
                                                 quantized=True,
                                                 _shape=(out_features, in_features),
                                                 convert_shape_only=convert_shape_only,
                                                 qtype=qtype,
                                                 enable_xetla=enable_xetla).to(device)
                        new_linear._parameters['weight'] = paramsLowBit
                        if has_bias:
                            new_linear._parameters['bias'] = nn.Parameter(module.bias.data)\
                                .to(device)
                    elif qtype not in [ggml_tensor_qtype["fp16"], ggml_tensor_qtype["bf16"]]:
                        if in_features % 64 != 0:
                            # now our kernel requires in_features is a multiple of 64
                            continue
                        new_linear = LowBitLinear(
                            in_features,
                            out_features,
                            qtype,
                            module.bias is not None,
                            mp_group=mp_group,
                            enable_xetla=enable_xetla,
                        )
                        cur_qtype, cur_imatrix = get_cur_qtype_and_imatrix(qtype,
                                                                           full_module_name,
                                                                           imatrix_data,
                                                                           model_type)
                        device = module.weight.data.device
                        # Copy the weights
                        paramsLowBit = FP4Params(data=module.weight.data,
                                                 requires_grad=False,
                                                 quantized=False,
                                                 _shape=None,
                                                 convert_shape_only=convert_shape_only,
                                                 qtype=cur_qtype,
                                                 imatrix=cur_imatrix,
                                                 in_features=in_features,
                                                 enable_xetla=enable_xetla).to(device)
                        new_linear._parameters['weight'] = paramsLowBit
                        if module.bias is not None:
                            new_linear._parameters['bias'] = nn.Parameter(module.bias.data)\
                                .to(device)
                    elif qtype == ggml_tensor_qtype["fp16"]:
                        module.to(torch.float16)
                        new_linear = FP16Linear(
                            in_features,
                            out_features,
                            module.bias is not None,
                            mp_group=mp_group,
                        )
                        device = module.weight.data.device
                        from bigdl.llm.transformers.utils import get_ipex_version
                        if get_ipex_version() < "2.1.10+xpu":
                            new_linear._parameters['weight'] = nn.Parameter(module.weight)
                        else:
                            # only from 2.1, ipex provides matmul_bias_out
                            # so we need to transpose weight
                            new_weight = module.weight.transpose(0, 1).contiguous()
                            new_linear._parameters['weight'] = nn.Parameter(new_weight)
                            new_linear.weight_type = 2
                        if module.bias is not None:
                            new_linear._parameters['bias'] = nn.Parameter(module.bias.data)\
                                .to(device)
                    elif qtype == ggml_tensor_qtype["bf16"]:
                        module.to(torch.bfloat16)
                        new_linear = BF16Linear(
                            in_features,
                            out_features,
                            module.bias is not None,
                            mp_group=mp_group,
                        )
                        device = module.weight.data.device
                        # convert here
                        new_linear._parameters['weight'] = nn.Parameter(module.weight)
                        if module.bias is not None:
                            new_linear._parameters['bias'] = nn.Parameter(module.bias.data)\
                                .to(device)

                    if new_linear is not None:
                        if not module.training:
                            new_linear.eval()
                        model._modules[name] = new_linear
                        has_been_replaced = True
                        # Force requires grad to False to avoid unexpected errors
                        model._modules[name].requires_grad_(False)

                        module.weight = None
        elif cpu_embedding and type(module) == nn.Embedding:
            # skip user-defined Embedding layer
            model._modules[name] = LLMEmbedding(
                num_embeddings=module.num_embeddings,
                embedding_dim=module.embedding_dim,
                padding_idx=module.padding_idx,
                max_norm=module.max_norm,
                norm_type=module.norm_type,
                scale_grad_by_freq=module.scale_grad_by_freq,
                sparse=module.sparse,
                _weight=module.weight.data,
            )
        elif type(module) == nn.Embedding and embedding_qtype is not None:
            if torch_dtype == "auto":
                torch_dtype = torch.float32
            q_embedding = LowBitEmbedding(
                num_embeddings=module.num_embeddings,
                embedding_dim=module.embedding_dim,
                padding_idx=module.padding_idx,
                max_norm=module.max_norm,
                norm_type=module.norm_type,
                scale_grad_by_freq=module.scale_grad_by_freq,
                sparse=module.sparse,
                _weight=module.weight.data,
                qtype=embedding_qtype,
                torch_dtype=torch_dtype
            )
            device = module.weight.data.device
            # Copy the weights
            paramsLowBit = FP4Params(data=module.weight.data,
                                     requires_grad=False,
                                     quantized=False,
                                     _shape=None,
                                     convert_shape_only=convert_shape_only,
                                     qtype=embedding_qtype,
                                     in_features=module.embedding_dim).to(device)
            q_embedding._parameters['weight'] = paramsLowBit
            model._modules[name] = q_embedding
            # Force requires grad to False to avoid unexpected errors
            model._modules[name].requires_grad_(False)
            module.weight = None

        # Remove the last key for recursion
        if len(list(module.children())) > 0:
            _, _flag = _replace_with_low_bit_linear(
                module,
                qtype,
                modules_to_not_convert,
                current_key_name,
                convert_shape_only,
                cpu_embedding,
                prefix_name=prefix_name + '.' + name if prefix_name != '' else name,
                imatrix_data=imatrix_data,
                embedding_qtype=embedding_qtype,
                model_type=model_type,
                torch_dtype=torch_dtype,
                enable_xetla=enable_xetla,
            )
            has_been_replaced = _flag or has_been_replaced
    return model, has_been_replaced


def replace_with_low_bit_linear_for_module(model, qtype, module_name=None,
                                           modules_to_not_convert=None, current_key_name=None,
                                           convert_shape_only=False, torch_dtype="auto"):
    from bigdl.llm.transformers.low_bit_linear import LowBitLinear, FP4Params, \
        FP16Linear, BF16Linear
    has_been_replaced = False

    if "." in module_name:
        splits = module_name.split(".")
    parent_module = getattr(model, splits[0])

    if "lm_head" not in module_name:
        for split in splits[1:-2]:
            new_module = getattr(parent_module, split)
            parent_module = new_module
        module = getattr(parent_module, splits[-2])
        module_name = splits[-2]
    else:
        module = parent_module
        parent_module = model
        module_name = splits[0]

    if current_key_name is None:
        current_key_name = []

    if modules_to_not_convert is None:
        modules_to_not_convert = []

    is_linear, linear_args = is_linear_module(module)
    if is_linear and module_name not in modules_to_not_convert:
        # Check if the current key is not in the `modules_to_not_convert`
        if (not any(key in ".".join(current_key_name) for key in modules_to_not_convert) and
                module.weight.data.device.type != 'meta' and not isinstance(module, LowBitLinear)):
            in_features, out_features, mp_group = linear_args
            with init_empty_weights():
                new_linear = None
                is_gptq = is_auto_gptq_available() and isinstance(module, QuantLinearCudaOld)
                is_awq = is_auto_awq_available() and isinstance(module, WQLinear_GEMM)
                is_llm_awq = is_awq and module.backend == AwqBackendPackingMethod.LLMAWQ
                if is_gptq or is_awq:
                    has_bias = module.bias is not None and module.bias.abs().sum() != 0
                    new_linear = LowBitLinear(
                        in_features,
                        out_features,
                        qtype=qtype,
                        bias=has_bias,
                        mp_group=mp_group,
                    )
                    device = module.qweight.data.device
                    invalidInputError(device.type != "meta",
                                      "converting from meta device is not supported")
                    # Copy the weights
                    paramsLowBit = FP4Params(data=convert_gptq(module, awq=is_awq,
                                                               llm_awq=is_llm_awq),
                                             requires_grad=False,
                                             quantized=True,
                                             _shape=(out_features, in_features),
                                             convert_shape_only=convert_shape_only,
                                             qtype=qtype).to(device)
                    new_linear._parameters['weight'] = paramsLowBit
                    if has_bias:
                        new_linear._parameters['bias'] = nn.Parameter(module.bias.data)\
                            .to(device)
                elif qtype not in [ggml_tensor_qtype["fp16"], ggml_tensor_qtype["bf16"]]:
                    new_linear = LowBitLinear(
                        in_features,
                        out_features,
                        qtype,
                        module.bias is not None,
                        mp_group=mp_group,
                    )

                    device = module.weight.data.device
                    # Copy the weights
                    paramsLowBit = FP4Params(data=module.weight.data,
                                             requires_grad=False,
                                             quantized=False,
                                             _shape=None,
                                             convert_shape_only=convert_shape_only,
                                             qtype=qtype).to(device)
                    new_linear._parameters['weight'] = paramsLowBit
                    if module.bias is not None:
                        new_linear._parameters['bias'] = nn.Parameter(module.bias.data)\
                            .to(device)
                elif qtype == ggml_tensor_qtype["fp16"]:
                    module.to(torch.float16)
                    new_linear = FP16Linear(
                        in_features,
                        out_features,
                        module.bias is not None,
                        mp_group=mp_group,
                    )
                    device = module.weight.data.device
                    from bigdl.llm.transformers.utils import get_ipex_version
                    if get_ipex_version() < "2.1.10+xpu":
                        new_linear._parameters['weight'] = nn.Parameter(module.weight)
                    else:
                        # only from 2.1, ipex provides matmul_bias_out
                        # so we need to transpose weight
                        new_weight = module.weight.transpose(0, 1).contiguous()
                        new_linear._parameters['weight'] = nn.Parameter(new_weight)
                        new_linear.weight_type = 2
                    if module.bias is not None:
                        new_linear._parameters['bias'] = nn.Parameter(module.bias.data)\
                            .to(device)
                elif qtype == ggml_tensor_qtype["bf16"]:
                    module.to(torch.bfloat16)
                    new_linear = BF16Linear(
                        in_features,
                        out_features,
                        module.bias is not None,
                        mp_group=mp_group,
                    )
                    device = module.weight.data.device
                    # convert here
                    new_linear._parameters['weight'] = nn.Parameter(module.weight)
                    if module.bias is not None:
                        new_linear._parameters['bias'] = nn.Parameter(module.bias.data)\
                            .to(device)

                if new_linear is not None:
                    if not module.training:
                        new_linear.eval()
                    parent_module._modules[module_name] = new_linear
                    has_been_replaced = True
                    # Force requires grad to False to avoid unexpected errors
                    parent_module._modules[module_name].requires_grad_(False)

                    module.weight = None

    if has_been_replaced:
        if not (getattr(model, "quantization_method", None) == "gptq"):
            if torch_dtype == "auto":
                convert_bigdl_other_module(model, torch.float32)
            else:
                convert_bigdl_other_module(model, torch_dtype)
    return model


def _optimize_pre(model):
    from transformers.modeling_utils import PreTrainedModel
    # All huggingface format models are inherited from `PreTrainedModel`
    if not isinstance(model, PreTrainedModel):
        logger.info("Only HuggingFace Transformers models are currently "
                    "supported for further optimizations")
        return model
    # for rwkv models (verified RWKV/rwkv-4-world-7b)
    if model.config.model_type == "rwkv":
        model.rwkv._rescale_layers()
    # process NormHead module in Baichuan2 7B and 13B
    if model.config.model_type == "baichuan" and model.config.vocab_size == 125696:
        # NormHead do normalization on the weights just once at inference time.
        # so we do it in advance and convert it to Linear so that it can be replaced.
        # modeling_module_name = model.__class__.__module__
        # module = importlib.import_module(modeling_module_name)
        if hasattr(model, 'lm_head') and model.lm_head is not None:
            # do we need to check the class instance?
            vocab_size, hidden_size = model.lm_head.weight.shape
            lm_head_weight_data = model.lm_head.weight.data
            model.lm_head = nn.Linear(hidden_size, vocab_size, bias=False,
                                      device=lm_head_weight_data.device)
            # In which case we are NOT loading the normalized weights
            if model.lm_head.weight.data.device != "meta":
                norm_weight = nn.functional.normalize(lm_head_weight_data)
                model.lm_head.weight.data = norm_weight
    # for yuan 2.0
    if model.config.model_type == "yuan":
        def merge_qk_proj_func(module):
            if "YuanAttention" in module.__class__.__name__:
                q_weight = module.q_proj.weight.data
                k_weight = module.k_proj.weight.data
                num_heads = module.num_heads
                head_dim = module.head_dim
                hidden_size = module.hidden_size

                merged_qk_proj = torch.nn.Linear(0, 0, False)
                weight = torch.cat([
                    q_weight.view(num_heads, head_dim, hidden_size)[0::2, :, :],
                    k_weight.view(num_heads, head_dim, hidden_size)[0::2, :, :],
                    q_weight.view(num_heads, head_dim, hidden_size)[1::2, :, :],
                    k_weight.view(num_heads, head_dim, hidden_size)[1::2, :, :],
                ], dim=0).view(num_heads * head_dim * 2, hidden_size)
                merged_qk_proj.weight = torch.nn.Parameter(weight, requires_grad=False)
                merged_qk_proj.in_features = hidden_size
                merged_qk_proj.out_features = num_heads * head_dim * 2
                module.merged_qk_proj = merged_qk_proj

                del module.q_proj
                del module.k_proj
        model.apply(merge_qk_proj_func)
    return model


def ggml_convert_low_bit(model, qtype, optimize_model=True,
                         convert_shape_only=False, device="cpu",
                         modules_to_not_convert=None, cpu_embedding=False,
                         lightweight_bmm=False, torch_dtype="auto",
                         imatrix_data=None,
                         embedding_qtype=None,
                         enable_xetla=False):
    logger.info(f"Converting the current model to "
                f"{list(ggml_tensor_qtype.keys())[list(ggml_tensor_qtype.values()).index(qtype)]} "
                f"format......")
    modules_to_not_convert = [] if modules_to_not_convert is None else modules_to_not_convert

    # using ipex optimizer before changing to bigdl linear
    _enable_ipex = os.getenv("BIGDL_OPT_IPEX")
    _enable_ipex = (_enable_ipex is not None) and (_enable_ipex.lower() == "true")
    # _enable_ipex = _enable_ipex and (qtype == ggml_tensor_qtype["bf16"])
    if device == "cpu":
        logger.info(f"BIGDL_OPT_IPEX: {_enable_ipex}")
    if _enable_ipex:
        model = _optimize_ipex(model, qtype)
        return model

    if optimize_model:
        model = _optimize_pre(model)

    # mixed quantization needs model_type to choose custom quantization strategy
    if hasattr(model, "config"):
        model_type = getattr(model.config, "model_type", None)
    else:
        model_type = None
    model, has_been_replaced = _replace_with_low_bit_linear(
        model, qtype, modules_to_not_convert,
        None, convert_shape_only, cpu_embedding,
        imatrix_data=imatrix_data,
        embedding_qtype=embedding_qtype,
        model_type=model_type,
        torch_dtype=torch_dtype,
        enable_xetla=enable_xetla,
    )
    if not has_been_replaced:
        warnings.warn(
            "No linear modules were found in "
            "your model. This can happen for some architectures such as gpt2 that uses Conv1D "
            "instead of Linear layers. Please double check your model architecture, or submit "
            "an issue on github if you think this is a bug."
        )
    elif device == "cpu":
        if not (getattr(model, "quantization_method", None) == "gptq"):
            if torch_dtype == "auto":
                convert_bigdl_other_module(model, torch.float32)
            else:
                convert_bigdl_other_module(model, torch_dtype)
    elif device == "meta":
        # Do nothing here for weights are empty.
        pass

    if optimize_model:
        model = _optimize_post(model, lightweight_bmm)
    return model


def convert_bigdl_other_module(model, dtype):
    # Convert modules outside of bigdl linear to corresponding dtype
    from bigdl.llm.transformers.low_bit_linear import LowBitLinear, \
        FP16Linear, BF16Linear
    for module in model.modules():
        if list(module.children()) == []:
            # leaf module
            if not isinstance(module, (LowBitLinear, FP16Linear, BF16Linear)):
                module.to(dtype)


def convert_forward(m, target_m, new_forward):
    for _, sub_m in m.named_children():
        if isinstance(sub_m, target_m):
            bound_method = new_forward.__get__(sub_m, sub_m.__class__)
            setattr(sub_m, "forward", bound_method)
        convert_forward(sub_m, target_m, new_forward)


def replace_func(m, target_m, func_name, new_func):
    for _, sub_m in m.named_children():
        if isinstance(sub_m, target_m):
            bound_method = new_func.__get__(sub_m, sub_m.__class__)
            setattr(sub_m, func_name, bound_method)
        replace_func(sub_m, target_m, func_name, new_func)


def _optimize_ipex(model, qtype=ggml_tensor_qtype["bf16"]):
    import intel_extension_for_pytorch as ipex
    from intel_extension_for_pytorch.transformers.optimize import model_convert_reference
    from transformers.modeling_attn_mask_utils import AttentionMaskConverter
    from bigdl.llm.transformers.convert_ipex import (
        _ipex_optimize_model, _ipex_jit, _make_causal_mask,
        _llama_model_forward_4_35, convert_function, GLM_get_masks
    )

    model = model_convert_reference(model)

    rms_classes = [
        transformers.models.llama.modeling_llama.LlamaRMSNorm,
    ]
    if 'llama' in model.config.model_type:
        AttentionMaskConverter._make_causal_mask = _make_causal_mask
        convert_forward(model, transformers.models.llama.modeling_llama.LlamaModel,
                        _llama_model_forward_4_35)
    elif "mistral" in model.config.model_type:
        AttentionMaskConverter._make_causal_mask = _make_causal_mask
        convert_forward(model, transformers.models.llama.modeling_llama.LlamaModel,
                        _llama_model_forward_4_35)
    elif model.config.architectures is not None \
        and model.config.architectures[0] in ["ChatGLMModel", "ChatGLMForConditionalGeneration"]:  # noqa
        # for chatglm3-6B
        rms_classes.append(
            type(model.transformer.encoder.layers[0].input_layernorm)
        )
        convert_function(model.transformer, "get_masks", GLM_get_masks)
    elif model.config.model_type == 'baichuan' and model.config.vocab_size == 125696:
        # baichuan2
        rms_classes.append(type(model.model.layers[0].input_layernorm))

<<<<<<< HEAD
    _ipex_optimize_model(model, rms_classes, qtype)
=======
    model = ipex.optimize(model.eval(), dtype=torch.bfloat16, inplace=True).eval()
    _ipex_optimize_model(model, rms_classes)
>>>>>>> 48f7552b
    return _ipex_jit(model)


def _optimize_post(model, lightweight_bmm=False):
    from packaging import version
    from bigdl.llm.transformers.models.llama import llama_attention_forward_4_31
    from bigdl.llm.transformers.models.llama import llama_attention_selective_batching_forward_4_31
    from bigdl.llm.transformers.models.llama import llama_model_selective_batching_forward_4_31
    from bigdl.llm.transformers.models.llama import llama_rms_norm_forward
    from bigdl.llm.transformers.models.llama import llama_mlp_forward
    from bigdl.llm.transformers.models.llama import llama_decoder_forward
    from transformers.modeling_utils import PreTrainedModel

    # All huggingface format models are inherited from `PreTrainedModel`
    if not isinstance(model, PreTrainedModel):
        logger.info("Only HuggingFace Transformers models are currently "
                    "supported for further optimizations")
        return model

    vllm_selective_batching = os.getenv("VLLM_ENABLE_SELECTIVE_BATCHING")
    enable_vllm_se_batching = vllm_selective_batching is not None
    enable_vllm_se_batching = enable_vllm_se_batching and vllm_selective_batching.lower() == "true"

    trans_version = transformers.__version__
    if version.parse(trans_version) >= version.parse("4.31.0"):
        convert_forward(
            model,
            transformers.models.llama.modeling_llama.LlamaRMSNorm,
            llama_rms_norm_forward,)
        convert_forward(model,
                        transformers.models.llama.modeling_llama.LlamaMLP,
                        llama_mlp_forward)
        convert_forward(model,
                        transformers.models.llama.modeling_llama.LlamaDecoderLayer,
                        llama_decoder_forward)
        if version.parse(trans_version) >= version.parse("4.36.0"):
            # transformers version >= 4.36.0
            from bigdl.llm.transformers.models.llama import llama_attention_forward_4_36
            convert_forward(
                model,
                transformers.models.llama.modeling_llama.LlamaAttention,
                llama_attention_forward_4_36, )
        else:
            # transformers version between 4.31.0 - 4.35.2
            convert_forward(
                model,
                transformers.models.llama.modeling_llama.LlamaAttention,
                llama_attention_forward_4_31, )
            if enable_vllm_se_batching:
                convert_forward(
                    model,
                    transformers.models.llama.modeling_llama.LlamaModel,
                    llama_model_selective_batching_forward_4_31,
                )
                convert_forward(
                    model,
                    transformers.models.llama.modeling_llama.LlamaAttention,
                    llama_attention_selective_batching_forward_4_31,
                )
    else:
        # todo implement 4.28.0 ~ 4.30.2
        pass

    # convert all nn.LayerNorm
    from bigdl.llm.transformers.models.bloom import bloom_layer_norm_forward
    convert_forward(model,
                    nn.LayerNorm,
                    bloom_layer_norm_forward)

    if model.config.architectures is not None \
       and model.config.architectures[0] in ["ChatGLMModel", "ChatGLMForConditionalGeneration"]:
        if model.config.num_layers == 28 and hasattr(model.config, 'rope_ratio'):
            # chatglm2-6b-32k
            modeling_module_name = model.__class__.__module__
            module = importlib.import_module(modeling_module_name)
            from bigdl.llm.transformers.models.chatglm2_32k import chatglm2_32k_attention_forward
            convert_forward(model,
                            module.SelfAttention,
                            chatglm2_32k_attention_forward)
        elif hasattr(model.config, 'padded_vocab_size') and \
                model.config.padded_vocab_size == 65024:
            # chatglm2-6b
            modeling_module_name = model.__class__.__module__
            module = importlib.import_module(modeling_module_name)
            from bigdl.llm.transformers.models.chatglm2 import chatglm2_attention_forward
            from bigdl.llm.transformers.models.chatglm2 import chatglm_rms_norm_forward
            from bigdl.llm.transformers.models.chatglm2 import chatglm2_model_forward
            convert_forward(model,
                            module.SelfAttention,
                            chatglm2_attention_forward)
            convert_forward(model,
                            module.ChatGLMModel,
                            chatglm2_model_forward)
            convert_forward(model,
                            module.RMSNorm,
                            chatglm_rms_norm_forward)
        elif hasattr(model.config, 'vocab_size') and model.config.vocab_size == 130528:
            # chatglm-6b
            modeling_module_name = model.__class__.__module__
            module = importlib.import_module(modeling_module_name)
            from bigdl.llm.transformers.models.chatglm import chatglm_attention_forward
            convert_forward(model,
                            module.SelfAttention,
                            chatglm_attention_forward
                            )
    elif "mpt" in model.config.model_type:
        if model.config.architectures is not None:
            modeling_module_name = model.__class__.__module__
            attention_module_name = '.'.join(modeling_module_name.split('.')[:-1]) + ".attention"
            module = importlib.import_module(attention_module_name)
            from bigdl.llm.transformers.models.mpt import mpt_multihead_attention_forward
            convert_forward(model,
                            module.MultiheadAttention,
                            mpt_multihead_attention_forward
                            )
    elif "gptj" in model.config.model_type:
        # dolly-v1-6b
        modeling_module_name = model.__class__.__module__
        module = importlib.import_module(modeling_module_name)
        from bigdl.llm.transformers.models.gptj import gptj_attention_forward, gptj_model_forward,\
            gptj_block_forward
        convert_forward(model,
                        module.GPTJAttention,
                        gptj_attention_forward)
        convert_forward(model,
                        module.GPTJModel,
                        gptj_model_forward)
        convert_forward(model,
                        module.GPTJBlock,
                        gptj_block_forward)
    elif "bloom" in model.config.model_type:
        modeling_module_name = model.__class__.__module__
        module = importlib.import_module(modeling_module_name)
        from bigdl.llm.transformers.models.bloom import bloom_attention_forward
        convert_forward(model,
                        module.BloomAttention,
                        bloom_attention_forward
                        )
    elif "falcon" in model.config.model_type or "RefinedWeb" in model.config.model_type:
        if model.config.architectures is not None:
            modeling_module_name = model.__class__.__module__
            module = importlib.import_module(modeling_module_name)
            if "RWForCausalLM" in model.config.architectures:
                if model.config.hidden_size == 4544:
                    # falcon-7b need to check performance drop after kv cache support.
                    # from bigdl.llm.transformers.models.falcon import rw_attention_forward_7b
                    # convert_forward(model,
                    #                 module.Attention,
                    #                 rw_attention_forward_7b
                    #                 )
                    pass
                else:
                    # falcon-40b
                    from bigdl.llm.transformers.models.falcon import rw_attention_forward_40b
                    convert_forward(model,
                                    module.Attention,
                                    rw_attention_forward_40b
                                    )
            elif "FalconForCausalLM" in model.config.architectures:
                if model.config.hidden_size != 4544:
                    # falcon-180b and new falcon-40b
                    if version.parse(trans_version) >= version.parse("4.36.0"):
                        # transformers version >= 4.36.0
                        from bigdl.llm.transformers.models.falcon import \
                            falcon_attention_forward_4_36

                        convert_forward(model,
                                        module.FalconAttention,
                                        falcon_attention_forward_4_36
                                        )
                    else:
                        from bigdl.llm.transformers.models.falcon import falcon_attention_forward
                        convert_forward(model,
                                        module.FalconAttention,
                                        falcon_attention_forward
                                        )

    elif model.config.model_type == "baichuan" and model.config.vocab_size == 125696:
        # baichuan2
        if model.config.hidden_size == 4096:
            # baichuan2-7B
            modeling_module_name = model.__class__.__module__
            module = importlib.import_module(modeling_module_name)
            from bigdl.llm.transformers.models.baichuan2 import baichuan_attention_forward_7b
            from bigdl.llm.transformers.models.baichuan2 import baichuan_mlp_forward
            convert_forward(model,
                            module.Attention,
                            baichuan_attention_forward_7b
                            )
            convert_forward(model,
                            module.RMSNorm,
                            llama_rms_norm_forward)
            convert_forward(model,
                            module.MLP,
                            baichuan_mlp_forward)
        elif model.config.hidden_size == 5120:
            # baichuan2-13B
            modeling_module_name = model.__class__.__module__
            module = importlib.import_module(modeling_module_name)
            from bigdl.llm.transformers.models.baichuan2 import baichuan_attention_forward_13b
            from bigdl.llm.transformers.models.baichuan2 import baichuan_13b_rms_norm_forward
            from bigdl.llm.transformers.models.baichuan2 import baichuan_mlp_forward
            from bigdl.llm.transformers.models.baichuan2 import baichuan_13b_get_alibi_mask
            convert_forward(model,
                            module.BaichuanAttention,
                            baichuan_attention_forward_13b
                            )
            # baichuan2-13B's RMSNorm is a little different
            convert_forward(model,
                            module.RMSNorm,
                            baichuan_13b_rms_norm_forward)
            convert_forward(model,
                            module.MLP,
                            baichuan_mlp_forward)
            replace_func(model,
                         module.BaichuanModel,
                         "get_alibi_mask",
                         baichuan_13b_get_alibi_mask)
    elif model.config.model_type == "baichuan":
        # baichuan1
        if model.config.hidden_size == 4096:
            # baichuan-7B
            modeling_module_name = model.__class__.__module__
            module = importlib.import_module(modeling_module_name)
            from bigdl.llm.transformers.models.baichuan import baichuan_attention_forward_7b
            convert_forward(model,
                            module.Attention,
                            baichuan_attention_forward_7b
                            )
            convert_forward(model,
                            module.RMSNorm,
                            llama_rms_norm_forward)
        elif model.config.hidden_size == 5120:
            # baichuan-13B
            modeling_module_name = model.__class__.__module__
            module = importlib.import_module(modeling_module_name)
            from bigdl.llm.transformers.models.baichuan import baichuan_attention_forward_13b
            from bigdl.llm.transformers.models.baichuan2 import baichuan_13b_rms_norm_forward
            convert_forward(model,
                            module.BaichuanAttention,
                            baichuan_attention_forward_13b
                            )
            # baichuan-13B's RMSNorm is a little different
            convert_forward(model,
                            module.RMSNorm,
                            baichuan_13b_rms_norm_forward)
    elif model.config.model_type == "gpt_neox":
        from bigdl.llm.transformers.models.gptneox import gptneox_attention_forward
        convert_forward(model,
                        transformers.models.gpt_neox.modeling_gpt_neox.GPTNeoXAttention,
                        gptneox_attention_forward
                        )
    elif model.config.model_type == "internlm":
        modeling_module_name = model.__class__.__module__
        module = importlib.import_module(modeling_module_name)
        from bigdl.llm.transformers.models.internlm import internlm_attention_forward
        from bigdl.llm.transformers.models.internlm import internlm2_attention_forward
        try:
            convert_forward(model,
                            module.InternLM2Attention,
                            internlm2_attention_forward
                            )
        except:
            convert_forward(model,
                            module.InternLMAttention,
                            internlm_attention_forward
                            )
        try:
            convert_forward(model,
                            module.InternLM2RMSNorm,
                            llama_rms_norm_forward
                            )
        except:
            convert_forward(model,
                            module.InternLMRMSNorm,
                            llama_rms_norm_forward
                            )
    elif model.config.model_type == "qwen":
        if hasattr(model.config, "visual"):
            # for Qwen-VL-Chat
            modeling_module_name = model.__class__.__module__
            module = importlib.import_module(modeling_module_name)
            from bigdl.llm.transformers.models.qwen_vl import qwen_attention_forward_vl
            convert_forward(model,
                            module.QWenAttention,
                            qwen_attention_forward_vl
                            )
        else:
            # for Qwen-7B and Qwen-14B
            modeling_module_name = model.__class__.__module__
            module = importlib.import_module(modeling_module_name)
            from bigdl.llm.transformers.models.qwen import qwen_attention_forward
            from bigdl.llm.transformers.models.qwen import qwen_mlp_forward
            from bigdl.llm.transformers.models.chatglm2 import chatglm_rms_norm_forward
            convert_forward(model,
                            module.QWenAttention,
                            qwen_attention_forward
                            )
            convert_forward(model,
                            module.RMSNorm,
                            chatglm_rms_norm_forward)
            convert_forward(model,
                            module.QWenMLP,
                            qwen_mlp_forward)
    elif model.config.model_type == "qwen2":
        # for Qwen1.5-7B
        modeling_module_name = model.__class__.__module__
        module = importlib.import_module(modeling_module_name)
        from bigdl.llm.transformers.models.qwen2 import qwen2_model_forward
        from bigdl.llm.transformers.models.qwen2 import qwen2_attention_forward
        convert_forward(model,
                        module.Qwen2Model,
                        qwen2_model_forward)
        convert_forward(model,
                        module.Qwen2Attention,
                        qwen2_attention_forward
                        )
        convert_forward(model,
                        module.Qwen2RMSNorm,
                        llama_rms_norm_forward)
        convert_forward(model,
                        module.Qwen2MLP,
                        llama_mlp_forward)
    elif model.config.model_type == "aquila":
        modeling_module_name = model.__class__.__module__
        module = importlib.import_module(modeling_module_name)
        from bigdl.llm.transformers.models.aquila import aquila_attention_forward
        convert_forward(model,
                        module.AquilaAttention,
                        aquila_attention_forward
                        )
        convert_forward(model,
                        module.AquilaRMSNorm,
                        llama_rms_norm_forward)
    elif model.config.model_type == "mixtral":
        # For mistralai/Mixtral-8x7B-v0.1
        invalidInputError(version.parse(trans_version) >= version.parse("4.36.0"),
                          "Please upgrade transformers to 4.36.0 or higher version "
                          "to run Mixtral models.")
        modeling_module_name = model.__class__.__module__
        module = importlib.import_module(modeling_module_name)
        from bigdl.llm.transformers.models.mixtral import mixtral_moeblock_forward, \
            mixtral_attention_forward, mixtral_mlp_forward
        convert_forward(model,
                        module.MixtralAttention,
                        mixtral_attention_forward)
        convert_forward(model,
                        module.MixtralRMSNorm,
                        llama_rms_norm_forward)
        convert_forward(model,
                        module.MixtralSparseMoeBlock,
                        mixtral_moeblock_forward)
        convert_forward(model,
                        module.MixtralBLockSparseTop2MLP,
                        mixtral_mlp_forward)
    elif model.config.model_type == "phi-msft":
        modeling_module_name = model.__class__.__module__
        module = importlib.import_module(modeling_module_name)
        from bigdl.llm.transformers.models.phixtral import phixtral_moeblock_forward, \
            phixtral_mlp_forward
        convert_forward(model,
                        module.MoE,
                        phixtral_moeblock_forward)
        convert_forward(model,
                        module.MLP,
                        phixtral_mlp_forward)
    elif model.config.model_type == "mistral":
        if model.config.architectures is not None and \
                model.config.architectures[0] == "MixtralForCausalLM":
            # For DiscoResearch/mixtral-7b-8expert
            invalidInputError(version.parse(trans_version) >= version.parse("4.36.0"),
                              "Please upgrade transformers to 4.36.0 or higher version "
                              "to run Mixtral models.")
            modeling_module_name = model.__class__.__module__
            module = importlib.import_module(modeling_module_name)
            convert_forward(model,
                            module.MistralRMSNorm,
                            llama_rms_norm_forward)
        else:
            if version.parse(trans_version) >= version.parse("4.36.0"):
                modeling_module_name = model.__class__.__module__
                module = importlib.import_module(modeling_module_name)
                from bigdl.llm.transformers.models.mistral import mistral_attention_forward_4_36
                convert_forward(model,
                                module.MistralAttention,
                                mistral_attention_forward_4_36
                                )
                convert_forward(model,
                                module.MistralRMSNorm,
                                llama_rms_norm_forward)
                convert_forward(model,
                                module.MistralMLP,
                                llama_mlp_forward)
            else:
                modeling_module_name = model.__class__.__module__
                module = importlib.import_module(modeling_module_name)
                from bigdl.llm.transformers.models.mistral import mistral_attention_forward
                convert_forward(model,
                                module.MistralAttention,
                                mistral_attention_forward
                                )
                convert_forward(model,
                                module.MistralRMSNorm,
                                llama_rms_norm_forward)
                convert_forward(model,
                                module.MistralMLP,
                                llama_mlp_forward)
    elif model.config.model_type == "gemma":
        modeling_module_name = model.__class__.__module__
        module = importlib.import_module(modeling_module_name)
        from bigdl.llm.transformers.models.gemma import gemma_attention_forward
        from bigdl.llm.transformers.models.gemma import gemma_rms_norm_forward
        convert_forward(model,
                        module.GemmaAttention,
                        gemma_attention_forward,
                        )
        convert_forward(model,
                        module.GemmaRMSNorm,
                        gemma_rms_norm_forward)
    elif model.config.model_type == "Yi":
        modeling_module_name = model.__class__.__module__
        module = importlib.import_module(modeling_module_name)
        convert_forward(model,
                        module.YiRMSNorm,
                        llama_rms_norm_forward)
    elif model.config.model_type == "whisper" and lightweight_bmm:
        if platform.system().lower() == 'windows':
            from bigdl.llm.transformers.bmm import SafeBMM
            modeling_module_name = model.__class__.__module__
            module = importlib.import_module(modeling_module_name)
            old_fwd = module.WhisperAttention.forward

            def safe_bmm_fwd(*args, **kwargs):
                with SafeBMM():
                    return old_fwd(*args, **kwargs)

            convert_forward(model,
                            module.WhisperAttention,
                            safe_bmm_fwd)
    elif model.config.model_type == "rwkv":
        # rwkv v4
        modeling_module_name = model.__class__.__module__
        module = importlib.import_module(modeling_module_name)
        from bigdl.llm.transformers.models.rwkv4 import rwkv_attention_forward
        from bigdl.llm.transformers.models.rwkv4 import rwkv_ffn_forward
        convert_forward(model,
                        module.RwkvSelfAttention,
                        rwkv_attention_forward)
        convert_forward(model,
                        module.RwkvFeedForward,
                        rwkv_ffn_forward)
    elif model.config.model_type == "rwkv5":
        # rwkv v5
        modeling_module_name = model.__class__.__module__
        module = importlib.import_module(modeling_module_name)
        from bigdl.llm.transformers.models.rwkv5 import rwkv_attention_forward
        from bigdl.llm.transformers.models.rwkv5 import rwkv_ffn_forward_wrapper
        from bigdl.llm.transformers.models.rwkv5 import rwkv_model_forward_wrapper
        convert_forward(model,
                        module.RwkvSelfAttention,
                        rwkv_attention_forward)
        rwkv_ffn_forward = rwkv_ffn_forward_wrapper(module.RwkvFeedForward.forward)
        convert_forward(model,
                        module.RwkvFeedForward,
                        rwkv_ffn_forward)
        rwkv_model_forward = rwkv_model_forward_wrapper(module.Rwkv5Model.forward)
        convert_forward(model,
                        module.Rwkv5Model,
                        rwkv_model_forward)
    elif model.config.model_type == "deci":
        modeling_module_name = model.__class__.__module__
        module = importlib.import_module(modeling_module_name)
        from bigdl.llm.transformers.models.decilm import decilm_attention_forward_4_35_2
        convert_forward(model,
                        module.LlamaRMSNorm,
                        llama_rms_norm_forward)
        convert_forward(model,
                        module.LlamaMLP,
                        llama_mlp_forward)
        convert_forward(model,
                        module.DeciLMAttention,
                        decilm_attention_forward_4_35_2, )
    elif model.config.model_type == "gpt_bigcode":
        # starcoder
        modeling_module_name = model.__class__.__module__
        module = importlib.import_module(modeling_module_name)
        from bigdl.llm.transformers.models.gptbigcode import _attn_wrapper
        from bigdl.llm.transformers.models.gptbigcode import gptbigcode_attention_forward
        convert_forward(model,
                        module.GPTBigCodeAttention,
                        gptbigcode_attention_forward)
        _attn = _attn_wrapper(module.GPTBigCodeAttention._attn)
        replace_func(model,
                     module.GPTBigCodeAttention,
                     "_attn",
                     _attn)
    elif model.config.model_type == 'yuan':
        modeling_module_name = model.__class__.__module__
        module = importlib.import_module(modeling_module_name)
        from bigdl.llm.transformers.models.yuan import yuan_attention_forward
        from bigdl.llm.transformers.models.yuan import yuan_mlp_forward
        convert_forward(model,
                        module.YuanAttention,
                        yuan_attention_forward
                        )
        convert_forward(model,
                        module.YuanMLP,
                        yuan_mlp_forward
                        )
    return model<|MERGE_RESOLUTION|>--- conflicted
+++ resolved
@@ -694,12 +694,7 @@
         # baichuan2
         rms_classes.append(type(model.model.layers[0].input_layernorm))
 
-<<<<<<< HEAD
     _ipex_optimize_model(model, rms_classes, qtype)
-=======
-    model = ipex.optimize(model.eval(), dtype=torch.bfloat16, inplace=True).eval()
-    _ipex_optimize_model(model, rms_classes)
->>>>>>> 48f7552b
     return _ipex_jit(model)
 
 
