--- conflicted
+++ resolved
@@ -475,21 +475,10 @@
             logits = output['logits']
             logits = logits[:, -1:]
             logits[:, -1, :] = logits_processor(current_input_ids, logits[:, -1, :])
-<<<<<<< HEAD
             output_ids = sample(logits, do_sample=generation_config.do_sample,
                                 top_k=generation_config.top_k, top_p=generation_config.top_p,
                                 temperature=generation_config.temperature)
             generate_ids[:, step] = output_ids.squeeze()
-=======
-            if generation_config.do_sample:
-                output_ids, prob_list = deepmind_sample(logits,
-                                                        top_k=generation_config.top_k,
-                                                        top_p=generation_config.top_p,
-                                                        temperature=generation_config.temperature)
-            else:
-                output_ids = greedy(logits)
-            generate_ids[:, step] = output_ids
->>>>>>> 4a5b277f
             current_input_ids = output_ids
             past_key_values = output['past_key_values']
             attention_mask = _update_attention_mask(attention_mask, 1)
@@ -517,12 +506,7 @@
                 original_draft_past_key_values = draft_past_key_values
             else:
                 draft_past_key_values = past_key_values
-<<<<<<< HEAD
             draft_generate_ids[:, 0] = current_input_ids.squeeze()
-=======
-            draft_generate_ids[:, 0] = current_input_ids
-            draft_prob_list = []
->>>>>>> 4a5b277f
             tic = time.time()
             random_probs = None
             if generation_config.do_sample:
@@ -537,7 +521,6 @@
             #         delta_attention_mask[i][0] = 0
             draft_attention_mask = attention_mask[:]
             for step_draft in range(max_step_draft):
-<<<<<<< HEAD
                 # if attention_mask is None:
                 #     draft_attention_mask = None
                 # else:
@@ -561,36 +544,11 @@
                                                position_ids=position_ids[:, -draft_current_input_ids.size(1):],
                                                return_dict=True,
                                                use_cache=True)
-=======
-                if attention_mask is None:
-                    draft_attention_mask = None
-                else:
-                    appended_len = step_draft + step
-                    ones_to_append = torch.ones(attention_mask.size(0), appended_len)
-                    draft_attention_mask = torch.cat((attention_mask, ones_to_append), dim=1)
-                forward_args = {
-                    "input_ids": draft_current_input_ids,
-                    "past_key_values": draft_past_key_values,
-                    "attention_mask": draft_attention_mask,
-                    "return_dict": True,
-                    "use_cache": True,
-                }
-                if self.config.model_type == "chatglm":
-                    past_key_value_len = past_key_values[0][0].shape[0]
-                    position_ids = torch.Tensor([[past_key_value_len + step_draft]]).long()
-                    forward_args["position_ids"] = position_ids
-                elif self.config.model_type == "gptj":
-                    past_length = draft_past_key_values[0][0].size(1)
-                    position_ids = torch.Tensor([[past_length]]).long().to(self.device)
-                    forward_args["position_ids"] = position_ids
-                draft_output = draft_model(**forward_args)
->>>>>>> 4a5b277f
                 temp_input_ids = torch.cat((input_ids, generate_ids[:, :step],
                                             draft_generate_ids[:, 1:step_draft+1]), dim=-1)
                 logits = draft_output['logits']
                 logits[:, -1, :] = logits_processor(temp_input_ids,
                                                     draft_output['logits'][:, -1, :])
-<<<<<<< HEAD
                 draft_output_ids, draft_output_probs = sample(
                     logits,
                     return_probs=True,
@@ -603,26 +561,10 @@
                 draft_output_ids = _fill_with_pad_token(draft_output_ids, pad_token_id, cur_draft_mask)
                 draft_output_probs = _fill_with_pad_token(draft_output_probs, 0, cur_draft_mask)
                 draft_generate_ids[:, step_draft+1] = draft_output_ids.squeeze()
-=======
-                if generation_config.do_sample:
-                    draft_output_ids, draft_probs, draft_output_probs = deepmind_sample(
-                        logits,
-                        return_probs=True,
-                        top_k=generation_config.top_k,
-                        top_p=generation_config.top_p,
-                        temperature=generation_config.temperature)
-                    draft_prob_list.append(draft_probs)
-                else:
-                    draft_output_ids, draft_output_probs = greedy(
-                        logits,
-                        return_probs=True)
-                draft_generate_ids[:, step_draft+1] = draft_output_ids
->>>>>>> 4a5b277f
                 draft_current_input_ids = draft_output_ids
                 draft_past_key_values = draft_output['past_key_values']
                 # check if draft prob is less then th_stop_draft
                 # Draft number + step >= max output token number
-<<<<<<< HEAD
 
                 # if min(draft_output_probs).item() < th_stop_draft or \
                 #         step + step_draft + 2 >= max_new_tokens:
@@ -651,11 +593,6 @@
                     draft_attention_mask = torch.cat((draft_attention_mask, cur_draft_mask), dim=1)
                 
                 if sum(continue_flag) <= (batch_size * th_batch_num):
-=======
-                th_random = 1 if random_probs is None else random_probs[step_draft]
-                if (draft_output_probs.item() < th_stop_draft and th_random > 0.3) or \
-                        step + step_draft + 2 >= max_new_tokens:
->>>>>>> 4a5b277f
                     break
 
                 
@@ -743,7 +680,6 @@
                     position_ids = torch.arange(drafted_input_ids.shape[1], dtype=torch.long,
                                                 device=drafted_input_ids.device)
                     position_ids = position_ids.unsqueeze(0).repeat(1, 1) + past_key_value_len
-<<<<<<< HEAD
                     output = self(input_ids=drafted_input_ids,
                                   past_key_values=past_key_values,
                                   attention_mask=cur_attention_mask,
@@ -764,17 +700,6 @@
                                   position_ids=position_ids[:, -drafted_input_ids.size(1):],
                                   return_dict=True,
                                   use_cache=True)
-=======
-                    forward_args["position_ids"] = position_ids
-                elif self.config.model_type == "gptj":
-                    past_length = past_key_values[0][0].size(1)
-                    input_len = drafted_input_ids.shape[1]
-                    position_ids = torch.arange(past_length, input_len + past_length,
-                                                dtype=torch.long, device=drafted_input_ids.device)
-                    position_ids = position_ids.unsqueeze(0).view(-1, input_len)
-                    forward_args["position_ids"] = position_ids
-                output = self(**forward_args)
->>>>>>> 4a5b277f
             if isinstance(output, dict):
                 logits = output['logits']
                 past_key_values = output['past_key_values']
@@ -796,7 +721,6 @@
             self.verify_time.append(toc - tic)
             self.generate_time.append(self.draft_time[-1] + self.verify_time[-1])
 
-<<<<<<< HEAD
             # Compare drafts with target verified outputs
             # Drafts start from [1, k]
             # Verified output start from [0, k - 1]
@@ -822,86 +746,6 @@
             # max_matched = min(((output_ids[:, :-1] != drafted_input_ids[:, 1:]).cumsum(-1) == 0)
             #                   .sum(-1)).item() + 1
             # max_of_max_matched = output_ids.size(1)
-=======
-            past_key_values = output['past_key_values']
-
-            if generation_config.do_sample:
-                draft_tokens = drafted_input_ids[:, 1:].squeeze(0)
-                draft_probs = torch.stack(draft_prob_list).squeeze((1, 2))
-
-                # q: target prob, p: draft prob
-                # q >= p: always accept draft token
-                # q < p: q/p prob to accept draft token
-                p = draft_probs[torch.arange(0, drafted_n_tokens), draft_tokens]
-                q = target_probs[torch.arange(0, drafted_n_tokens), draft_tokens]
-                accept_draft_prob = torch.minimum(torch.ones(()), q[:drafted_n_tokens] / p)
-                rejected_locations = (random_probs[:drafted_n_tokens] > accept_draft_prob).nonzero()
-
-                if rejected_locations.shape[0] == 0:    # All draft tokens have been accepted
-                    max_matched = drafted_n_tokens + 1
-                    last_token = multinomial_sample_one_no_sync(target_probs[-1])
-                    output_ids = torch.cat([draft_tokens, last_token])
-                else:
-                    max_matched = rejected_locations[0].item()
-                    p = draft_probs[max_matched]
-                    q = target_probs[max_matched]
-                    resample_prob = q - p
-                    resample_prob = torch.where(resample_prob > 0, resample_prob, 0.0)
-                    resample_prob = resample_prob / resample_prob.sum()
-                    next_token = multinomial_sample_one_no_sync(resample_prob)
-                    output_ids = torch.cat([draft_tokens[:max_matched], next_token])
-                    max_matched += 1
-                output_ids = output_ids.unsqueeze(0)
-            else:
-                # Compare drafts with target verified outputs
-                # Drafts start from [1, k]
-                # Verified output start from [0, k - 1]
-                # including the one generated by the base model
-                max_matched = ((output_ids[:, :-1] != drafted_input_ids[:, 1:]).cumsum(-1) == 0)
-                max_matched = max_matched.sum(-1).item() + 1
-
-            max_of_max_matched = output_ids.size(1)
-            # Accept number is max_matched, min is 1
-            self.accept_num.append(max_matched)
-            # Clean up target model KV cache
-            if max_of_max_matched != max_matched:
-                output_ids = output_ids[:, :max_matched]
-                # For Qwen
-                if _enable_ipex:
-                    cur_len = past_key_values[0][0].size(1)
-                    delta = max_of_max_matched - max_matched
-                    tmp = torch.empty(1, (cur_len - delta), (cur_len - delta), 1,
-                                      dtype=torch.long,
-                                      ).contiguous()
-                    past_key_values = [[tmp, key_cache, value_cache, beam_idx]
-                                       for _, key_cache, value_cache, beam_idx in past_key_values]
-                else:
-                    if self.config.model_type in ["qwen", "gptj"]:
-                        past_key_values = [
-                            (k[:, :-(max_of_max_matched - max_matched), :],
-                             v[:, :-(max_of_max_matched - max_matched), :])
-                            for k, v in past_key_values
-                        ]
-                    elif self.config.model_type == "chatglm":
-                        # for chatglm, cache shape is [sl, bs, nh, hn]
-                        past_key_values = [
-                            (k[:-(max_of_max_matched - max_matched), :, :, :],
-                             v[:-(max_of_max_matched - max_matched), :, :, :])
-                            for k, v in past_key_values
-                        ]
-                    elif self.config.model_type == "baichuan":
-                        past_key_values = [
-                            (k[:, :, :-(max_of_max_matched - max_matched), :],
-                             v[:, :, :-(max_of_max_matched - max_matched), :])
-                            for k, v in past_key_values
-                        ]
-                    else:
-                        past_key_values = [
-                            (k[:, :, :-(max_of_max_matched - max_matched)],
-                             v[:, :, :-(max_of_max_matched - max_matched)])
-                            for k, v in past_key_values
-                        ]
->>>>>>> 4a5b277f
 
             # Each iter assign new_matched kv_cache to past_key_values1
             if self.device.type == 'cpu':
