--- conflicted
+++ resolved
@@ -424,10 +424,6 @@
         MKL.vdSqrt(n, a, aOffset, y, yOffset)
       }
 
-<<<<<<< HEAD
-      override def vLog1p(n: Int, a: Array[Double], aOffset: Int, y: Array[Double],
-                          yOffset: Int): Unit = {
-=======
       override def vAbs(n: Int, a: Array[Double], aOffset: Int, y: Array[Double], yOffset: Int)
       : Unit = {
         require(MKL.isMKLLoaded)
@@ -436,7 +432,6 @@
 
       override def vLog1p(n: Int, a: Array[Double], aOffset: Int, y: Array[Double], yOffset: Int)
       : Unit = {
->>>>>>> d4650f7a
         require(MKL.isMKLLoaded)
         MKL.vdLog1p(n, a, aOffset, y, yOffset)
       }
