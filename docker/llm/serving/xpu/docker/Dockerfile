# Copyright (C) 2025 Intel Corporation
# SPDX-License-Identifier: Apache-2.0

# First stage: build oneccl
FROM intel/oneapi-basekit:2025.0.1-0-devel-ubuntu22.04 AS build

ARG http_proxy
ARG https_proxy
ARG PIP_NO_CACHE_DIR=false

# Set environment variables
ENV TZ=Asia/Shanghai PYTHONUNBUFFERED=1

# Copy patch file and benchmark scripts
COPY ./ccl_torch.patch /tmp/
COPY ./vllm_online_benchmark.py ./vllm_offline_inference.py ./vllm_offline_inference_vision_language.py \
     ./payload-1024.lua ./start-vllm-service.sh ./benchmark_vllm_throughput.py ./benchmark_vllm_latency.py \
     ./start-pp_serving-service.sh /llm/
COPY ./1ccl_for_multi_arc.patch /build/
     
RUN set -eux && \
    #
    # Update and install basic dependencies
    apt-get update && \
    apt-get install -y --no-install-recommends \
      curl wget git libunwind8-dev vim less gnupg gpg-agent software-properties-common \
      libfabric-dev wrk libaio-dev numactl && \
    # 
    # Set timezone
    ln -snf /usr/share/zoneinfo/$TZ /etc/localtime && \
    echo $TZ > /etc/timezone && \
    # 
    # Install Python 3.11
    add-apt-repository ppa:deadsnakes/ppa -y && \
    apt-get install -y --no-install-recommends python3.11 python3-pip python3.11-dev python3.11-distutils python3-wheel && \
    rm /usr/bin/python3 && ln -s /usr/bin/python3.11 /usr/bin/python3 && \
    ln -s /usr/bin/python3 /usr/bin/python && \
    # 
    # Install pip and essential Python packages
    wget https://bootstrap.pypa.io/get-pip.py -O get-pip.py && \
    python3 get-pip.py && rm get-pip.py && \
    #
    # Install Intel GPU OpenCL Driver and Compute Runtime
    mkdir -p /tmp/neo && \
    cd /tmp/neo && \
    wget https://github.com/intel/intel-graphics-compiler/releases/download/v2.5.6/intel-igc-core-2_2.5.6+18417_amd64.deb && \
    wget https://github.com/intel/intel-graphics-compiler/releases/download/v2.5.6/intel-igc-opencl-2_2.5.6+18417_amd64.deb && \
    wget https://github.com/intel/compute-runtime/releases/download/24.52.32224.5/intel-level-zero-gpu-dbgsym_1.6.32224.5_amd64.ddeb && \
    wget https://github.com/intel/compute-runtime/releases/download/24.52.32224.5/intel-level-zero-gpu_1.6.32224.5_amd64.deb && \
    wget https://github.com/intel/compute-runtime/releases/download/24.52.32224.5/intel-opencl-icd-dbgsym_24.52.32224.5_amd64.ddeb && \
    wget https://github.com/intel/compute-runtime/releases/download/24.52.32224.5/intel-opencl-icd_24.52.32224.5_amd64.deb && \
    wget https://github.com/intel/compute-runtime/releases/download/24.52.32224.5/libigdgmm12_22.5.5_amd64.deb && \
    dpkg -i *.deb && \
    #
    # Install Intel PyTorch extension for LLM inference
    pip install --pre --upgrade ipex-llm[xpu_2.6] --extra-index-url https://download.pytorch.org/whl/xpu && \
    #
    # Build torch-ccl
    mkdir -p /build && \
    cd /build && \
    git clone https://github.com/intel/torch-ccl.git && \
    cd torch-ccl && \
    git checkout ccl_torch2.5.0+xpu && \
    git submodule sync && \
    git submodule update --init --recursive && \
    # This patch will enable build torch-ccl with pytorch 2.6 environment
    git apply /tmp/ccl_torch.patch && \
    USE_SYSTEM_ONECCL=ON COMPUTE_BACKEND=dpcpp python setup.py bdist_wheel && \
    # File path: /build/torch-ccl/dist/oneccl_bind_pt-2.5.0+xpu-cp311-cp311-linux_x86_64.whl
    # Build oneCCL
    pip install ninja && \
    cd /build/ && \
    git clone https://github.com/analytics-zoo/oneCCL.git && \
    cd oneCCL && \
    git checkout 3afa1bb7936f57683a2503c34b29c0daca6a9ccb && \
    git apply /build/1ccl_for_multi_arc.patch && \
    mkdir build && \
    cd build && \
    cmake .. -GNinja -DCMAKE_C_COMPILER=icx -DCMAKE_CXX_COMPILER=icpx -DCMAKE_CXX_FLAGS="-fsycl" -DCOMPUTE_BACKEND=dpcpp  -DCMAKE_BUILD_TYPE=MinSizeRel && \
    # File path: /build/oneCCL/build/src/libccl.so.1.0
    ninja


# Second stage: Final runtime image
FROM intel/oneapi-basekit:2025.0.1-0-devel-ubuntu22.04

# Copy the built torch-ccl package from the build stage
COPY --from=build /build/torch-ccl/dist/oneccl_bind_pt-2.5.0+xpu-cp311-cp311-linux_x86_64.whl /opt/
COPY --from=build /llm/ /llm/
COPY --from=build /build/oneCCL/build/src/libccl.so.1.0 /opt/intel/1ccl-wks/lib/
COPY --from=build /build/oneCCL/build/src/libccl.so.1 /opt/intel/1ccl-wks/lib/
COPY --from=build /build/oneCCL/build/src/libccl.so /opt/intel/1ccl-wks/lib/
COPY ./vllm_for_multi_arc.patch /llm/
COPY ./setvars.sh /opt/intel/1ccl-wks/

ARG http_proxy
ARG https_proxy
ARG PIP_NO_CACHE_DIR=false

# Set environment variables
ENV TZ=Asia/Shanghai PYTHONUNBUFFERED=1 VLLM_RPC_TIMEOUT=100000

RUN set -eux && \
    #
    # Update and install basic dependencies, upgrade linux-libc-dev to fix CT7 CVEs
    apt-get update && \
    apt-get install -y --no-install-recommends \
      linux-libc-dev \
      curl wget git libunwind8-dev vim less gnupg gpg-agent software-properties-common \
      libfabric-dev wrk libaio-dev numactl && \
    # 
    # Set timezone
    ln -snf /usr/share/zoneinfo/$TZ /etc/localtime && \
    echo $TZ > /etc/timezone && \
    # 
    # Install Python 3.11
    add-apt-repository ppa:deadsnakes/ppa -y && \
    apt-get install -y --no-install-recommends python3.11 python3-pip python3.11-dev python3.11-distutils python3-wheel && \
    rm /usr/bin/python3 && ln -s /usr/bin/python3.11 /usr/bin/python3 && \
    ln -s /usr/bin/python3 /usr/bin/python && \
    # 
    # Install pip and essential Python packages
    wget https://bootstrap.pypa.io/get-pip.py -O get-pip.py && \
    python3 get-pip.py && rm get-pip.py && \
    pip install --upgrade requests argparse urllib3 && \
    pip install --pre --upgrade ipex-llm[xpu_2.6] --extra-index-url https://download.pytorch.org/whl/xpu && \
    pip install transformers_stream_generator einops tiktoken && \
    pip install --upgrade colorama && \
    # 
    git clone https://github.com/intel/ipex-llm.git && \
    cp -r ./ipex-llm/python/llm/dev/benchmark/ ./benchmark && \
    cp -r ./ipex-llm/python/llm/example/GPU/HuggingFace/LLM ./examples && \
    cp -r ./ipex-llm/python/llm/example/GPU/vLLM-Serving/ ./vLLM-Serving && \
    #
    # Download pp_serving
    mkdir -p /llm/pp_serving && \
    cp ./ipex-llm/python/llm/example/GPU/Pipeline-Parallel-Serving/*.py /llm/pp_serving/ && \
    #
    # Download lightweight_serving
    mkdir -p /llm/lightweight_serving && \
    cp ./ipex-llm/python/llm/example/GPU/Lightweight-Serving/*.py /llm/lightweight_serving/ && \
    rm -rf ./ipex-llm && \
    #
    # Install vllm dependencies
    pip install --upgrade fastapi && \
    pip install --upgrade "uvicorn[standard]" && \
    #
    # Install torch-ccl
    pip install /opt/oneccl_bind_pt-2.5.0+xpu-cp311-cp311-linux_x86_64.whl && \
    #
    apt-get update && \
    apt-get install -y --no-install-recommends libfabric-dev wrk libaio-dev numactl && \
    # 
    # Remove breaks install packages
    apt-get remove -y libze-dev libze-intel-gpu1 && \
    #
    # Install compute runtime
    mkdir -p /tmp/neo && \
    cd /tmp/neo && \
    wget https://github.com/intel/intel-graphics-compiler/releases/download/v2.5.6/intel-igc-core-2_2.5.6+18417_amd64.deb && \
    wget https://github.com/intel/intel-graphics-compiler/releases/download/v2.5.6/intel-igc-opencl-2_2.5.6+18417_amd64.deb && \
    wget https://github.com/intel/compute-runtime/releases/download/24.52.32224.5/intel-level-zero-gpu-dbgsym_1.6.32224.5_amd64.ddeb && \
    wget https://github.com/intel/compute-runtime/releases/download/24.52.32224.5/intel-level-zero-gpu_1.6.32224.5_amd64.deb && \
    wget https://github.com/intel/compute-runtime/releases/download/24.52.32224.5/intel-opencl-icd-dbgsym_24.52.32224.5_amd64.ddeb && \
    wget https://github.com/intel/compute-runtime/releases/download/24.52.32224.5/intel-opencl-icd_24.52.32224.5_amd64.deb && \
    wget https://github.com/intel/compute-runtime/releases/download/24.52.32224.5/libigdgmm12_22.5.5_amd64.deb && \
    dpkg -i *.deb && rm -rf /tmp/neo && \
    mkdir -p /llm && \
    cd /llm && \
    rm -rf /tmp/neo && \
    # Install intel_extension_for_pytorch
    pip install intel-extension-for-pytorch==2.6.10+xpu --extra-index-url=https://pytorch-extension.intel.com/release-whl/stable/xpu/us/ && \
    pip uninstall -y oneccl oneccl-devel && \
    pip install intel-opencl-rt==2025.0.2 intel-openmp==2025.0.2 && \
    #
    # Install vllm
<<<<<<< HEAD
    git clone -b 0.8.3 https://github.com/analytics-zoo/vllm.git /llm/vllm && \
=======
    git clone -b v0.6.6.post1 https://github.com/vllm-project/vllm /llm/vllm && \
>>>>>>> f66eee1d
    cd /llm/vllm && \
    git apply /llm/vllm_for_multi_arc.patch && \
    pip install setuptools-scm && \
    pip install --upgrade cmake && \
    VLLM_TARGET_DEVICE=xpu pip install --no-build-isolation -v /llm/vllm && \
<<<<<<< HEAD
    pip install intel-extension-for-pytorch==2.6.10+xpu --extra-index-url=https://pytorch-extension.intel.com/release-whl/stable/xpu/cn/ && \
    pip uninstall -y oneccl oneccl-devel && \
=======
    rm -rf /llm/vllm_for_multi_arc.patch && \
>>>>>>> f66eee1d
    pip install mpi4py fastapi uvicorn openai && \
    pip install ray numba


WORKDIR /llm/
ENTRYPOINT ["bash", "/llm/start-vllm-service.sh"]<|MERGE_RESOLUTION|>--- conflicted
+++ resolved
@@ -60,13 +60,13 @@
     cd /build && \
     git clone https://github.com/intel/torch-ccl.git && \
     cd torch-ccl && \
-    git checkout ccl_torch2.5.0+xpu && \
+    git checkout ccl_torch2.6.0+xpu && \
     git submodule sync && \
     git submodule update --init --recursive && \
     # This patch will enable build torch-ccl with pytorch 2.6 environment
     git apply /tmp/ccl_torch.patch && \
     USE_SYSTEM_ONECCL=ON COMPUTE_BACKEND=dpcpp python setup.py bdist_wheel && \
-    # File path: /build/torch-ccl/dist/oneccl_bind_pt-2.5.0+xpu-cp311-cp311-linux_x86_64.whl
+    # File path: /build/torch-ccl/dist/oneccl_bind_pt-2.6.0+xpu-cp311-cp311-linux_x86_64.whl
     # Build oneCCL
     pip install ninja && \
     cd /build/ && \
@@ -168,28 +168,16 @@
     mkdir -p /llm && \
     cd /llm && \
     rm -rf /tmp/neo && \
-    # Install intel_extension_for_pytorch
-    pip install intel-extension-for-pytorch==2.6.10+xpu --extra-index-url=https://pytorch-extension.intel.com/release-whl/stable/xpu/us/ && \
-    pip uninstall -y oneccl oneccl-devel && \
-    pip install intel-opencl-rt==2025.0.2 intel-openmp==2025.0.2 && \
-    #
     # Install vllm
-<<<<<<< HEAD
     git clone -b 0.8.3 https://github.com/analytics-zoo/vllm.git /llm/vllm && \
-=======
-    git clone -b v0.6.6.post1 https://github.com/vllm-project/vllm /llm/vllm && \
->>>>>>> f66eee1d
     cd /llm/vllm && \
     git apply /llm/vllm_for_multi_arc.patch && \
     pip install setuptools-scm && \
     pip install --upgrade cmake && \
     VLLM_TARGET_DEVICE=xpu pip install --no-build-isolation -v /llm/vllm && \
-<<<<<<< HEAD
     pip install intel-extension-for-pytorch==2.6.10+xpu --extra-index-url=https://pytorch-extension.intel.com/release-whl/stable/xpu/cn/ && \
     pip uninstall -y oneccl oneccl-devel && \
-=======
     rm -rf /llm/vllm_for_multi_arc.patch && \
->>>>>>> f66eee1d
     pip install mpi4py fastapi uvicorn openai && \
     pip install ray numba
 
