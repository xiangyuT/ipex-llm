/*
 * Copyright 2016 The BigDL Authors.
 *
 * Licensed under the Apache License, Version 2.0 (the "License");
 * you may not use this file except in compliance with the License.
 * You may obtain a copy of the License at
 *
 *     http://www.apache.org/licenses/LICENSE-2.0
 *
 * Unless required by applicable law or agreed to in writing, software
 * distributed under the License is distributed on an "AS IS" BASIS,
 * WITHOUT WARRANTIES OR CONDITIONS OF ANY KIND, either express or implied.
 * See the License for the specific language governing permissions and
 * limitations under the License.
 */

package com.intel.analytics.bigdl.optim

import com.intel.analytics.bigdl.{Module, _}
import com.intel.analytics.bigdl.dataset.{DistributedDataSet, MiniBatch}
<<<<<<< HEAD
import com.intel.analytics.bigdl.nn.Module
import com.intel.analytics.bigdl.parameters.{AllReduceParameter, CompressedTensor, ParameterManager2}
=======
import com.intel.analytics.bigdl.nn.{Container, Module, Utils}
import com.intel.analytics.bigdl.parameters.AllReduceParameter
>>>>>>> 9f2e3d33
import com.intel.analytics.bigdl.tensor.Tensor
import com.intel.analytics.bigdl.tensor.TensorNumericMath.TensorNumeric
import com.intel.analytics.bigdl.utils._
import java.io.{File, FileFilter, FilenameFilter}
import java.text.SimpleDateFormat
import java.util.Calendar

import org.apache.commons.lang.exception.ExceptionUtils
import com.intel.analytics.bigdl.visualization.{TrainSummary, ValidationSummary}
import org.apache.log4j.Logger
import org.apache.spark.{SparkEnv, TaskContext}
import org.apache.spark.rdd.{RDD, ZippedPartitionsWithLocalityRDD, CoalescedWithLocalityRDD}

import scala.collection.mutable
import scala.collection.mutable.ArrayBuffer
import scala.concurrent.Future
import scala.reflect.ClassTag

object DistriOptimizer {
  import Optimizer._

  val logger = Logger.getLogger(getClass)

  /**
   * Optimizer cache some metadata on each executor
   *
   * @param localModels cached models
   * @param modelWeights weights of the cached models
   * @param modelGradients gradients of the cached models
   * @param localCriterions cached criterion
   * @param gradient tensor buffer
   * @tparam T
   */
  case class Cache[T](
    localModels: Array[Module[T]],
    modelWeights: Array[Tensor[T]],
    modelGradients: Array[Tensor[T]],
    localCriterions: Array[Criterion[T]],
    gradient: Tensor[T],
    var moduleTimeList: Array[Long] = null,
    localMethods: Array[Option[Array[ValidationMethod[T]]]],
    optimMethod: OptimMethod[T]
  )

  /**
   * Train the model.
   *
   * @param dataset train dataset
   * @param coresPerNode cores per node
   * @param state state table
   * @param endWhen trigger to stop training
   * @param metrics metrics
   * @param models cached models
   * @param optimMethod optimization method
   * @param validationTrigger validation trigger
   * @param validationDataSet validation dataset
   * @param validationMethods validation methods
   * @param cacheTrigger cache trigger
   * @param cachePath cache path
   * @param trainSummary train summary
   * @param validationSummary validation summary
   * @param isOverWrite  if overwrite the checkpoint
   */
  private[optim] def optimize[T: ClassTag](
    dataset: DistributedDataSet[MiniBatch[T]],
    coresPerNode: Int,
    state: Table,
    endWhen: Trigger,
    metrics: Metrics,
    models: RDD[Cache[T]],
    optimMethod: OptimMethod[T],
    validationTrigger: Option[Trigger],
    validationDataSet: Option[DataSet[MiniBatch[T]]],
    validationMethods: Option[Array[ValidationMethod[T]]],
    cacheTrigger: Option[Trigger],
    cachePath: Option[String],
    trainSummary: Option[TrainSummary],
    validationSummary: Option[ValidationSummary],
    isOverWrite: Boolean
  )(implicit ev: TensorNumeric[T]) = {
    val sc = dataset.originRDD().sparkContext
    val partitionNum = dataset.originRDD().partitions.length
    var wallClockTime = 0L
    var lastEpochTime = 0L
    val driverState = T("epoch" -> optimMethod.state.get[Int]("epoch").getOrElse(1),
      "neval" -> optimMethod.state.get[Int]("neval").getOrElse(1),
      "Loss" -> optimMethod.state.get[Float]("Loss").getOrElse(Float.PositiveInfinity),
      "score" -> optimMethod.state.get[Float]("score").getOrElse(0f))
    val _subModelNumber = Engine.getEngineType match {
      case MklBlas => coresPerNode
      case _ => throw new IllegalArgumentException()
    }
    var accumulateCount = 0
    val shuffleBefore = System.nanoTime()
    logger.info(s"config $state")
    logger.info(s"Shuffle data")
    dataset.shuffle()
    val shuffleEnd = System.nanoTime()
    logger.info(s"Shuffle data complete. Takes ${(shuffleEnd - shuffleBefore) / 1e9}s")

    var tasks: ArrayBuffer[Future[_]] = new ArrayBuffer()
    var threshold = Long.MaxValue
    var timeout = Long.MaxValue
    var iteration = 0
    val dropPercentage = state.get[Double]("dropPercentage").get
    val warmupIterationNum = state.get[Int]("warmupIterationNum").get
    val computeThresholdbatchSize = state.get[Int]("computeThresholdbatchSize").get
    val maxDropPercentage = state.get[Double]("maxDropPercentage").get
    val driverSubModelNum = partitionNum * _subModelNumber
    var dropModelNumBatch = 0

    var epochStart = System.nanoTime()
    var dataRDD = dataset.data(train = true)
    val dummyRDD = CoalescedWithLocalityRDD(models, Engine.nodeNumber())
      .mapPartitions { iter =>
        Iterator(1)
      }.cache()
    dummyRDD.count()
    
    while (!endWhen(driverState)) {
      val _header = header(driverState[Int]("epoch"), accumulateCount, dataset.size(),
        driverState[Int]("neval"), wallClockTime)
      var lossArray = new Array[Double](_subModelNumber)
      val lossSum = sc.accumulator(0.0, "loss sum")
      val recordsNum = sc.accumulator(0, "record number")
      metrics.set("computing time average", 0.0, sc, partitionNum)
      metrics.set("aggregate gradient time", 0.0, sc, partitionNum)
      metrics.set("get weights average", 0.0, sc, partitionNum)
      metrics.set("send gradient partition", 0.0, sc, partitionNum)
      metrics.set("aggregate local gradient", 0.0, sc, Engine.nodeNumber())
      metrics.set("put gradient", 0.0, sc, Engine.nodeNumber())
      metrics.set("aggregrateGradientParition average executor", 0.0, sc, Engine.nodeNumber())
      metrics.set("compute weight average", 0.0, sc, Engine.nodeNumber())
      metrics.set("send weights average", 0.0, sc, Engine.nodeNumber())

      val driverMetrics = metrics
      val start = System.nanoTime()

      val finishedModelNum = dataRDD.zipPartitions(
        models, true)(
        (data, modelIter) => {
          val start = System.nanoTime()
          val cached = modelIter.next()
          val executorId = SparkEnv.get.executorId
          val parameters = ParameterManager2.get(executorId)
          val syWStart = System.nanoTime()
<<<<<<< HEAD
          ParameterManager2.synchronized {
            if (!parameters.job1Start) {
              parameters.syncWeights(cached.modelWeights.head)
              parameters.job1Start = true
            }
          }
          val weightSyncTime = System.nanoTime() - syWStart
          driverMetrics.add("get weights average", weightSyncTime)

          val tensorBuffer = new Array[(Tensor[T], Tensor[T])](_subModelNumber)
=======
          /*
            Note: All models in `cached` share the same storage for weights, so we only need to
            copy the weights from parameter server into the first model's weights.
           */
          val weightsResult = parameters.getWeights(cached.modelWeights.head)
          val miniBatchBuffer = new Array[MiniBatch[T]](_subModelNumber)
          val batch = data.next()
          val stackSize = batch.size() / _subModelNumber
>>>>>>> 9f2e3d33
          tasks += Engine.default.invoke(() => {
            var b = 0
            require((batch.size() >= _subModelNumber) &&
              (batch.size() % _subModelNumber == 0), "total batch size: " +
              s"${batch.size()} should be divided by total core number: ${_subModelNumber}")
            if (batch.size() < _subModelNumber * 2) {
              logger.warn("Warning: for better training speed, " +
                "total batch size is recommended to be at least two times of core number" +
                s"${_subModelNumber}, please tune your batch size accordingly")
            }
            while (b < _subModelNumber) {
              miniBatchBuffer(b) = batch.slice(b * stackSize + 1, stackSize)
              b += 1
            }
          })
          Engine.default.sync(tasks)
          tasks.clear()

          // ======================Start train models===================================
          var time = System.nanoTime()
          if(dropPercentage > 0 && iteration > warmupIterationNum + computeThresholdbatchSize - 1) {
            timeout = threshold - weightSyncTime
          }
          val pre = (iteration % computeThresholdbatchSize) * _subModelNumber
          val trainingThreads = Engine.default.invokeAndWait2((0 until _subModelNumber).map(i =>
            () => {
              val trainStart = System.nanoTime()
              val localModel = cached.localModels(i)
              localModel.training()
              val localCriterion = cached.localCriterions(i)
              val input = miniBatchBuffer(i).getInput()
              val target = miniBatchBuffer(i).getTarget()
              val output = localModel.forward(input)
              lossArray(i) = ev.toType[Double](localCriterion.forward(output, target))
              val errors = localCriterion.backward(output, target)
              localModel.backward(input, errors)
              cached.moduleTimeList(i + pre) = System.nanoTime() - trainStart + weightSyncTime
              i
            }
          ), timeout)
          val computingTime = System.nanoTime() - time
          driverMetrics.add("computing time average", computingTime)

          time = System.nanoTime()
          val finishedThreads = trainingThreads.filter(!_.isCancelled).map(_.get())
          recordsNum += finishedThreads.size * stackSize
          var i = 0
          
//          var testLosssum = 0.0
          while (i < finishedThreads.size) {
            lossSum += lossArray(finishedThreads(i))
//            testLosssum += lossArray(finishedThreads(i))
            i += 1
          }

          if (finishedThreads.size > 0) {
            time = System.nanoTime()
            val gradLength = cached.modelGradients(0).nElement()
            val taskSize = gradLength / _subModelNumber
            val extraTask = gradLength % _subModelNumber

            (0 until _subModelNumber).diff(finishedThreads).foreach(i =>
              cached.modelGradients(i).zero()
            )

            // copy multi-model gradient to the buffer
            val parallelNum = if (taskSize == 0) extraTask else _subModelNumber
            Engine.default.invokeAndWait((0 until parallelNum).map(tid => () => {
              val offset = tid * taskSize + math.min(tid, extraTask)
              val length = taskSize + (if (tid < extraTask) 1 else 0)
              var i = 0
              while (i < cached.modelGradients.length) {
                if (i == 0) {
                  cached.gradient.narrow(1, offset + 1, length)
                    .copy(cached.modelGradients(i).narrow(1, offset + 1, length))
                } else {
                  cached.gradient.narrow(1, offset + 1, length)
                    .add(cached.modelGradients(i).narrow(1, offset + 1, length))
                }
                i += 1
              }
            }))
          }

          tasks ++= Engine.default.invoke((0 until _subModelNumber).map(i => () => {
            cached.localModels(i).training()
            cached.localModels(i).zeroGradParameters()
          }))
          driverMetrics.add("aggregate gradient time", System.nanoTime() - time)

          time = System.nanoTime()
//          parameters.sendGradientPartition(cached.gradient, TaskContext.getPartitionId(),
//            testLosssum)
          parameters.sendGradientPartition(cached.gradient, TaskContext.getPartitionId())
          driverMetrics.add("send gradient partition", System.nanoTime() - time)

          Iterator.single(finishedThreads.size)
//        }).reduce(_ + _, true)
        }).reduce(_ + _)

      val job2start = System.nanoTime()
//      val test22 = dummyRDD.mapPartitions { iter =>
      dummyRDD.mapPartitions { iter =>
        val executorId = SparkEnv.get.executorId
        val parameters = ParameterManager2.get(executorId)
        var t = System.nanoTime()
//                val (gradient, blockSize, loss) = parameters.aggregateLocalGradient()
        val gradient = parameters.aggregateLocalGradient()
        driverMetrics.add("aggregate local gradient", System.nanoTime() - t)

        t = System.nanoTime()
        parameters.putGradients(gradient)
        driverMetrics.add("put gradient", System.nanoTime() - t)
        parameters.job1Start = false
//                Iterator.single((blockSize, loss))
//              }.reduce((a, b) => (a._1 + b._1, a._2 + b._2))
        Iterator.empty
      }.count()
      
      val job2end = System.nanoTime()
//      val per = test22._1.toDouble / driverSubModelNum
//      println(s"finishedModule: $finishedModelNum actual: ${test22._1} driverSubModelNume: $driverSubModelNum")
//      println(s"loss ${test22._2} lossori: ${lossSum.value} per: ${per}")
      
      dropModelNumBatch += (driverSubModelNum - finishedModelNum)
//      dropModelNumBatch += (driverSubModelNum - test22._1)
      if (dropPercentage == 0 || finishedModelNum >= driverSubModelNum * (1-maxDropPercentage)) {
//      if (dropPercentage == 0 || test22._1 >= driverSubModelNum * (1-maxDropPercentage)) {
        val value = lossSum.value / finishedModelNum
<<<<<<< HEAD
//        val value = test22._2 / test22._1

        val nodeNumber = Engine.nodeNumber()
        val job3start = System.nanoTime()
        dummyRDD.mapPartitions { iter =>
          val executorId = SparkEnv.get.executorId
          val parameters = ParameterManager2.get(executorId)
          val params = new Array[CompressedTensor[T]](nodeNumber)
          val getG = System.nanoTime()
          parameters.aggregrateGradientParition(params)
          driverMetrics.add("aggregrateGradientParition average executor",
            System.nanoTime() - getG)

          var time = System.nanoTime()
          val gradients = parameters.getLocalParameter[T](parameters.getGradientExecutorId())
          gradients.div(ev.fromType(finishedModelNum))
//          gradients.div(ev.fromType(test22._1))
          val weights = parameters.getLocalParameter[T](parameters.getWeightExecutorId())
          val state = parameters.getState()
          state("neval") = driverState[Int]("neval")
          state("epoch") = driverState[Int]("epoch")
          
//          state("per") = per
          
          optimMethod.optimize(_ => (ev.fromType(value), gradients),
            weights, state, state)
          driverMetrics.add("compute weight average", System.nanoTime() - time)
          time = System.nanoTime()
          parameters.sendWeightExecutor()
          driverMetrics.add("send weights average", System.nanoTime() - time)
=======
        models.mapPartitions(modelIter => {
          val modelCache = modelIter.next()
          parameters.aggregateGradientPartition()
          parameters.gradientPartition.div(ev.fromType(finishedModelNum))
          modelCache.optimMethod.state.update("epoch", driverState[Int]("epoch"))
          modelCache.optimMethod.state.update("neval", driverState[Int]("neval"))
          modelCache.optimMethod.state.update("Loss", driverState[Float]("Loss"))
          if (validationMethods.isDefined) {
            modelCache.optimMethod.state.update("score", driverState[Float]("score"))
          }
          modelCache.optimMethod.optimize(_ => (ev.fromType(value), parameters.gradientPartition),
            parameters.weightPartition)

          parameters.sendWeightPartition()
>>>>>>> 9f2e3d33
          Iterator.empty
        }.count()
        val job3end = System.nanoTime()

        accumulateCount += recordsNum.value
//        accumulateCount += (test22._1*4)
        val end = System.nanoTime()
        wallClockTime += end - start
        optimMethod.state.update("epoch", driverState[Int]("epoch"))
        optimMethod.state.update("neval", driverState[Int]("neval"))
        driverState("Loss") = lossSum.value.toFloat / finishedModelNum
<<<<<<< HEAD
//        driverState("Loss") = test22._2.toFloat / test22._1
        driverState("Throughput") = recordsNum.value.toFloat / ((end - start) / 1e9f)
//        driverState("Throughput") = (test22._1 * 4).toFloat / ((end - start) / 1e9f)
        if (state.contains("clr")) driverState("LearningRate") = -state[Double]("clr").toFloat
        logger.info(s"${_header} Train ${recordsNum.value} in ${(end - start) / 1e9}seconds. " +
          s"Throughput is ${driverState("Throughput")} records/second. Loss is ${
            driverState("Loss")}. ${optimMethod.getHyperParameter(state)}")
//        logger.info(s"${_header} Train ${test22._1} in ${(end - start) / 1e9}seconds. " +
//          s"Throughput is ${driverState("Throughput")} records/second. Loss is ${
//            driverState("Loss")}. ${optimMethod.getHyperParameter(state)}")
        logger.debug(s"job1 driver: ${(job2start-start)/1e9} " +
          s"job2 driver: ${(job2end-job2start)/1e9} job3 driver: ${(job3end-job3start)/1e9}")
        logger.info("\n" + metrics.summary())
//        logger.info("Dropped modules: " + (driverSubModelNum - test22._1))
=======
        optimMethod.state.update("Loss", driverState[Float]("Loss"))
        if (validationMethods.isDefined) {
          optimMethod.state.update("score", driverState[Float]("score"))
        }
        optimMethod.updateHyperParameter()
        driverState("Throughput") = recordsNum.value.toFloat / ((end - start) / 1e9f)
        driverState("LearningRate") = -optimMethod.getLearningRate().toFloat
        logger.info(s"${_header} Train ${recordsNum.value} in ${(end - start) / 1e9}seconds. " +
          s"Throughput is ${driverState("Throughput")} records/second. Loss is ${
            driverState("Loss")}. ${optimMethod.getHyperParameter()}")
        logger.debug("\n" + metrics.summary())
        logger.debug("Dropped modules: " + (driverSubModelNum - finishedModelNum))
>>>>>>> 9f2e3d33
        lossArray = new Array[Double](_subModelNumber)

        // compute threshold
        iteration += 1
        if (dropPercentage > 0 && iteration > warmupIterationNum &&
          iteration % computeThresholdbatchSize == 0) {
          val moduleTimeList = models.mapPartitions { iter =>
            iter.next().moduleTimeList.iterator
          }.collect()

          val k = (dropPercentage * computeThresholdbatchSize * driverSubModelNum).toInt
          if (k > dropModelNumBatch) {
            threshold = Util.kthLargest(moduleTimeList, 0, moduleTimeList.length-1,
              k - dropModelNumBatch)
          } else {
            threshold = (threshold * 1.01).toLong
          }
          logger.info("threshold: " + threshold)

          // clear moduleTimeList in each node
          models.mapPartitions { iter =>
            val timeList = iter.next.moduleTimeList
            var i = 0
            while (i < timeList.length) {
              timeList(i) = 0
              i += 1
            }
            Iterator.empty
          }.count()
          dropModelNumBatch = 0
        }

        driverState("neval") = driverState[Int]("neval") + 1
        if (accumulateCount >= dataset.size()) {
          val epochEnd = System.nanoTime()
          wallClockTime = lastEpochTime + epochEnd - epochStart
          lastEpochTime = wallClockTime
          epochStart = System.nanoTime()
          logger.info(s"${_header} Epoch finished. Wall clock time is ${wallClockTime / 1e6}ms")

          driverState("epoch") = driverState[Int]("epoch") + 1
          dataset.shuffle()
          dataRDD = dataset.data(train = true)
          accumulateCount = 0
        }
        validate(
          validationTrigger,
          validationDataSet,
          validationMethods,
          coresPerNode,
          models,
          wallClockTime,
          driverState,
          validationSummary
        )

        if (trainSummary.isDefined) {
          saveSummary(
            trainSummary.get,
            models,
            driverState
          )
        }

        checkpoint(
          cacheTrigger,
          cachePath,
          isOverWrite,
          wallClockTime,
          models,
<<<<<<< HEAD
          driverState
=======
          driverState,
          parameters,
          optimMethod
>>>>>>> 9f2e3d33
        )

      } else {
        logger.info(s"Warning!!! Ignore this iteration as more than maxDropPercentage " +
          s"module is dropped!! Finished modules number: ${finishedModelNum}")
      }
    }
  }

  /**
   * Create checkpoint.
   *
   * @param cacheTrigger cache trigger
   * @param cachePath cache path
   * @param isOverWrite whether over write
   * @param wallClockTime wall clock time
   * @param models cached models
   * @param state state table
   */
  private def checkpoint[T: ClassTag](
    cacheTrigger: Option[Trigger],
    cachePath: Option[String],
    isOverWrite: Boolean,
    wallClockTime: Long,
    models: RDD[Cache[T]],
<<<<<<< HEAD
    state: Table)
=======
    state: Table,
    parameters: AllReduceParameter[T],
    optimMethod: OptimMethod[T])
>>>>>>> 9f2e3d33
  : Unit = {
    if (cacheTrigger.isDefined) {
      val trigger = cacheTrigger.get
      if (trigger(state) && cachePath.isDefined) {
        println(s"[Wall Clock ${wallClockTime / 1e9}s] Save model to ${cachePath.get}")
        saveModel(getModel(models), cachePath, isOverWrite,
          s".${state[Int]("neval")}")
<<<<<<< HEAD
        val localState = models.mapPartitions { iter =>
          val executorId = SparkEnv.get.executorId
          val parameter = ParameterManager2.get(executorId)
          Iterator.single(parameter.getState())
        }.first()
        localState("neval") = state[Int]("neval")
        localState("epoch") = state[Int]("epoch")
        saveState(localState, cachePath, isOverWrite, s"" +
          s".${state[Int]("neval")}")
=======
        optimMethod.state.update("epoch", state[Int]("epoch"))
        optimMethod.state.update("neval", state[Int]("neval"))
        saveOptimMethod(optimMethod, cachePath, isOverWrite, s".${state[Int]("neval")}")

>>>>>>> 9f2e3d33
      }
    }
  }

  /**
   * Save train summaries.
   *
   * @param trainSummary train logger
   * @param models cached models
   * @param driverState driver state
   */
  private def saveSummary[T: ClassTag](
        trainSummary: TrainSummary,
        models: RDD[Cache[T]],
        driverState: Table)(implicit ev: TensorNumeric[T]): Unit = {
    val currentIteration = driverState[Int]("neval") - 1
      val parametersTrigger = trainSummary.getSummaryTrigger("Parameters")
      if (parametersTrigger.isDefined && parametersTrigger.get(driverState)) {
        val model = getModel(models)
        val parametersTable = model.getParametersTable()
        // Parallelize to create Histogram.
        Engine.default.invokeAndWait(
          parametersTable.keySet.toSeq.map(moduleName => () => {
            val paramTable = parametersTable[Table](moduleName)
            paramTable.keySet.foreach { paramName =>
              trainSummary.addHistogram(
                s"$moduleName/$paramName", paramTable[Tensor[T]](paramName), currentIteration)}
          }))
      }
      val scalarTrigger = trainSummary.getScalarTriggers()
      // Not parallelizable, because driverState is changing each iteration.
      scalarTrigger.foreach { v =>
        if (v._2(driverState)) {
          require(driverState.contains(v._1), s"DistriOptimizer.saveSummary: Summary ${v._1} " +
            s"is not supported now.")
          trainSummary.addScalar(
            v._1, driverState[Float](v._1), currentIteration
          )
        }
      }
  }

  /**
   * Init engine and cache models, weights, gradients, criterions, state tables
   * and validation methods on worker nodes.
   *
   * @param model train model
   * @param dataset train dataset
   * @param criterion loss function
   * @param state state table
   * @param nodeNumber node number
   * @param coresPerNode cores per node
   * @param checkSingleton if checkSingleton
   * @param validationMethods validation methods
   * @return cached models
   */
  private def initThreadModels[T: ClassTag](
    model: Module[T],
    dataset: DistributedDataSet[MiniBatch[T]],
    criterion: Criterion[T],
    state: Table,
    nodeNumber: Int,
    coresPerNode: Int,
    checkSingleton: Boolean,
<<<<<<< HEAD
    validationMethods: Option[Array[ValidationMethod[T]]]
=======
    parameters: AllReduceParameter[T],
    validationMethods: Option[Array[ValidationMethod[T]]],
    optimMethod: OptimMethod[T]
>>>>>>> 9f2e3d33
    )(implicit ev: TensorNumeric[T]) = {
    val sc = dataset.originRDD().sparkContext
    val broadcast = sc.broadcast((model, criterion, state, validationMethods, optimMethod))
    val _subModelNumber = Engine.getEngineType match {
      case MklBlas => coresPerNode
      case _ => throw new IllegalArgumentException
    }

    val partitionNum = dataset.originRDD().partitions.length
    val computeThresholdbatchSize = state.get[Int]("computeThresholdbatchSize").get

    val parameterSize = model.getParameters()._1.nElement()

    val executorIdList = dataset.originRDD().mapPartitions { iter =>
      synchronized {
        Iterator(SparkEnv.get.executorId)
      }
    }.collect().distinct

    require(executorIdList.size == nodeNumber)
    val executorIdMap = new mutable.HashMap[String, Int]()
    var i = 0
    while (i < nodeNumber) {
      executorIdMap(executorIdList(i)) = i
      i += 1
    }
    val driver = SparkEnv.get.executorId
    if (!executorIdMap.contains(driver)) {
      executorIdMap(driver) = nodeNumber
    }

    val pm = ParameterManager2.createParameterManager(executorIdMap(driver), nodeNumber,
      partitionNum, parameterSize)
    val actualPort = pm.master.driverEndpoint.address.port
    
    val nExecutor = Engine.nodeNumber()
    val executorCores = Engine.coreNumber()

    val models = dataset.originRDD().mapPartitions(_ => {
      val (broadcastModel, broadcastCriterion, broadcastState, broadcastMethod,
      broadcastOptim) = broadcast.value
      if (!Engine.checkSingleton()) {
        if (checkSingleton) {
          require(Engine.checkSingleton(), "Partitions of the training data are not evenly" +
            "distributed across the executors in the Spark cluster; are there sufficient training" +
            "data to be distributed? Set property \"bigdl.check.singleton\" to false to skip " +
            "this check")
        } else {
          logger.warn("Partitions of the training data are not evenly" +
            "distributed across the executors in the Spark cluster; are there sufficient training" +
            "data to be distributed?")
        }
      }
      Engine.setNodeAndCore(nExecutor, executorCores)
      val cached = (0 until _subModelNumber).map { _ =>
        val localModel = broadcastModel.cloneModule()
        val localCriterion = broadcastCriterion.cloneCriterion()
        val localMethod =
          if (broadcastMethod.isDefined) Some(broadcastMethod.get.map(_.clone())) else None
        val (weights, grads) = localModel.getParameters()
        (localModel, weights, grads, localCriterion, localMethod)
      }.toArray

      val weights = cached.head._2

      val executorId = SparkEnv.get.executorId
      ParameterManager2.synchronized {
        ParameterManager2.setExecutorMap(executorIdMap)
        var parameter = ParameterManager2.get(executorId)
        if (parameter == null) {
          parameter = ParameterManager2.createParameterManager(executorIdMap(executorId),
            nodeNumber, partitionNum, parameterSize, actualPort)
        }
        if (!parameter.initFinished) {
          parameter.init(weights, broadcastState)
          parameter.initFinished = true
        }
        cached.map { c =>
          val blockId = parameter.getWeightId()
          c._2.storage().set(parameter.getLocalParameter[T](blockId).storage())
        }
      }
      
      logger.info("model thread pool size is " + Engine.model.getPoolSize)

      Iterator.single(Cache(
        cached.map(_._1), // models
        cached.map(_._2), // weights
        cached.map(_._3), // gradients
        cached.map(_._4), // criterions
        cached.head._2.clone(), // a tensor buffer
        new Array[Long](_subModelNumber * computeThresholdbatchSize),
<<<<<<< HEAD
        cached.map(_._5)
=======
        cached.map(_._6),
        broadcastOptim.clone()
>>>>>>> 9f2e3d33
      ))
    }).persist()
    models.setName("Thread Model RDD")
    logger.info("Cache thread models...")
    models.count()
    logger.info("Cache thread models... done")
    models
  }


  /**
   * Validate current model and save the result.
   *
   * @param validationTrigger validation trigger
   * @param validationDataSet validation dataset
   * @param validationMethods validation methods
   * @param coresPerNode cores per node
   * @param models cached models
   * @param wallClockTime wall clock time
   * @param state state table
   * @param validationSummary validation logger.
   */
  private def validate[T](
    validationTrigger: Option[Trigger],
    validationDataSet: Option[DataSet[MiniBatch[T]]],
    validationMethods: Option[Array[ValidationMethod[T]]],
    coresPerNode: Int,
    models: RDD[Cache[T]],
    wallClockTime: Long,
    state: Table,
    validationSummary: Option[ValidationSummary]
  ): Unit = {
    if (validationTrigger.isEmpty || validationDataSet.isEmpty) {
      return
    }
    val trigger = validationTrigger.get
    if (!trigger(state)) {
      return
    }
    val vMethods = validationMethods.get
    val validateRDD = validationDataSet.get.toDistributed().data(train = false)
    logger.info(s"[Wall Clock ${wallClockTime / 1e9}s] Validate model...")
    val _subModelNumber = Engine.getEngineType match {
      case MklBlas => coresPerNode
      case _ => throw new IllegalArgumentException
    }
    val results = ZippedPartitionsWithLocalityRDD(models, validateRDD)((modelIter, dataIter) => {
      val cached = modelIter.next()
      val vMethodsArr = cached.localMethods
      val workingModels = cached.localModels

      workingModels.foreach(_.evaluate())
      dataIter.map(batch => {
        val stackSize = batch.size() / _subModelNumber
        val extraSize = batch.size() % _subModelNumber
        val parallelism = if (stackSize == 0) extraSize else _subModelNumber
        Engine.default.invokeAndWait(
          (0 until parallelism).map(b =>
            () => {
              val offset = b * stackSize + math.min(b, extraSize) + 1
              val length = stackSize + (if (b < extraSize) 1 else 0)
              val miniBatch = batch.slice(offset, length)
              val input = miniBatch.getInput()
              val target = miniBatch.getTarget()
              val output = workingModels(b).forward(input)
              val validatMethods = vMethodsArr(b).get
              validatMethods.map(validation => {
                validation(output, target)
              })
            }
          )
        ).reduce((left, right) => {
          left.zip(right).map { case (l, r) =>
            l + r
          }
        })
      })
    }).reduce((left, right) => {
      left.zip(right).map { case (l, r) =>
        l + r
      }
    }).zip(vMethods)
    results.foreach(r => {
      logger.info(s"${r._2} is ${r._1}")
    })
    state("score") = results(0)._1.result._1
    if(validationSummary.isDefined) {
      results.foreach { r =>
        val result = r._1.result
        validationSummary.get.addScalar(r._2.toString(), result._1,
          state[Int]("neval") - 1
        )
      }
    }
  }

  /**
   * Fetch current model to driver.
   *
   * @param models cached models
   * @return current model
   */
  private def getModel[T: ClassTag](
      models: RDD[Cache[T]]): Module[T] = {
    val partitionNum = models.partitions.length
    val trainedModel = models.map(_.localModels.head.clearState()).first()
    val (weights, gradients) = models.mapPartitions(iter => {
      val cached = iter.next()
      val executorId = SparkEnv.get.executorId
      val parameter = ParameterManager2.get(executorId)
      Iterator.single((Map(parameter.executorId ->
        parameter.getLocalParameter[T](parameter.getWeightExecutorId())),
        Map(parameter.executorId ->
          parameter.getLocalParameter[T](parameter.getGradientExecutorId()))))
    }).reduce((a, b) => (a._1 ++ b._1, a._2 ++ b._2))

    val parameterArray = trainedModel.parameters()
    (0 until parameterArray._2.length).foreach(i =>
      parameterArray._2(i).resizeAs(parameterArray._1(i))
    )
    val (parameter, gradientParameter) = trainedModel.getParameters()
    val parameterLength = parameter.nElement()
    val taskSize = parameterLength / weights.size
    require(taskSize != 0, "parameter length should not less than partition number")
    val extraSize = parameterLength % weights.size

    (0 until weights.size).map(pid => {
      val start = pid * taskSize + math.min(pid, extraSize)
      val length = taskSize + (if (pid < extraSize) 1 else 0)
      parameter.narrow(1, start + 1, length).copy(weights(pid))
      gradientParameter.narrow(1, start + 1, length).copy(gradients(pid))
    })

    trainedModel
  }
}

/**
 * The optimizer run on a distributed cluster.
 *
 * @param _model train model
 * @param dataset train dataset
 * @param criterion loss function
 */
class DistriOptimizer[T: ClassTag] (
  _model: Module[T],
  dataset: DistributedDataSet[MiniBatch[T]],
  criterion: Criterion[T]
)(implicit ev: TensorNumeric[T])
  extends Optimizer[T, MiniBatch[T]](
    _model, dataset, criterion) {
  val metrics = new Metrics

  private var models: RDD[DistriOptimizer.Cache[T]] = null

  /**
   * Clean some internal states, so this or other optimizers can run optimize again
   *
   * This method will be called at the end of optimize. You need not call it if optimize succeed.
   * If the optimize fails, you may call it before next optimize.
   */
  def clearState() : Unit = {
    // Reset the singleton flag, so other optimizers can run
    models.mapPartitions(iter => {
      Engine.resetSingletonFlag()
      iter
    }).count()
  }

  override def prepareInput(): Unit = {
    import DistriOptimizer._
    if (!dataset.isCached) {
      logger.info("caching training rdd ...")
      dataset.cache()
    }
  }

  override def optimize(): Module[T] = {
    optimMethod.clearHistory()
    optimMethod.loadFromTable(state)
    state("dropPercentage") = dropPercentage
    state("warmupIterationNum") = warmupIterationNum
    state("computeThresholdbatchSize") = computeThresholdbatchSize
    state("maxDropPercentage") = maxDropPercentage
    state("isLayerwiseScaled") = Utils.isLayerwiseScaled(_model)

    val actualNodeNumber = dataset.originRDD().mapPartitions { iter =>
      Iterator(SparkEnv.get.executorId)
    }.collect().distinct.size
    
    val coresPerNode = Engine.coreNumber()
    println("core number: " + coresPerNode)
    Engine.setNodeNumber(actualNodeNumber)
    dataset.originRDD().sparkContext.getConf.setExecutorEnv("DL_NODE_NUMBER",
      actualNodeNumber.toString)
    
    val partitionNum = dataset.originRDD().partitions.length
    val size = model.getParameters()._1.nElement()

    prepareInput()

    models = DistriOptimizer.initThreadModels(model, dataset, criterion, state,
<<<<<<< HEAD
      actualNodeNumber, coresPerNode, checkSingleton, validationMethods)
=======
      nodeNumber, coresPerNode, checkSingleton, parameters, validationMethods, optimMethod)
>>>>>>> 9f2e3d33

    if (checkpointPath.isDefined) {
      val file = checkpointPath.get + "/" +
        new SimpleDateFormat("yyyyMMdd_HHmmss").format(Calendar.getInstance().getTime())
      new File(file).mkdir()
      checkpointPath = Some(file)
    }

    var retryNum = 0
    val maxRetry = System.getProperty("bigdl.failure.retryTimes", "1").toInt
    val retryTimeInterval = System.getProperty("bigdl.failure.retryTimeInterval", "120").toInt
    var lastFailureTimestamp = System.nanoTime()
    while (retryNum < maxRetry) {
      try {
        DistriOptimizer.optimize(
          dataset,
          coresPerNode,
          state,
          endWhen,
          metrics,
          models,
          optimMethod,
          validationTrigger,
          validationDataSet,
          validationMethods,
          checkpointTrigger,
          checkpointPath,
          trainSummary,
          validationSummary,
          isOverWrite
        )
        retryNum = Int.MaxValue
      } catch {
        case e: IllegalArgumentException =>
          throw e
        case t: Throwable =>
          DistriOptimizer.logger.error("Error: " + ExceptionUtils.getStackTrace(t))
          if (checkpointPath.isDefined) {
            /* To avoid retry number is used up by first few exceptions, we count time here.
             * If exception exceeds maxRetry times in maxRetry*retryTimeInterval seconds,
             * we will give up retry Or we will reset retryNum
             */
            if (System.nanoTime() - lastFailureTimestamp < maxRetry * retryTimeInterval * 1e9) {
              retryNum += 1
              if (retryNum == maxRetry) {
                throw t
              }
            } else {
              retryNum = 1
            }
            DistriOptimizer.logger.info(s"Retrying $retryNum times")
            lastFailureTimestamp = System.nanoTime()
            val methodFile = getLatestFile(checkpointPath.get, "optimMethod")
            val modelFile = getLatestFile(checkpointPath.get, "model")
            clearState()
            models.unpersist()

            var newModel: Module[T] = null
            if (methodFile != null && modelFile != null) {
              newModel = Module.load[T](modelFile)
              optimMethod = OptimMethod.load[T](methodFile)
              DistriOptimizer.logger.info("Recover from last snapshot")
            } else {
              newModel = model
              DistriOptimizer.logger.info("Recover from origin model")
            }
            optimMethod.clearHistory()
            models = DistriOptimizer.initThreadModels(newModel, dataset, criterion, state,
<<<<<<< HEAD
              actualNodeNumber, coresPerNode, checkSingleton, validationMethods)
=======
              nodeNumber, coresPerNode, checkSingleton, parameters, validationMethods, optimMethod)
>>>>>>> 9f2e3d33
          } else {
            throw t
          }
      }
    }

    val trainedModel = DistriOptimizer.getModel(models)

    nn.Utils.copyModule(trainedModel, model)

    // Reset some internal states, so this or other optimizers can run optimize again
    clearState()

    model
  }

  private def getLatestFile(path: String, fileName: String): String = {
    val fl = new java.io.File(path)
    val files = fl.listFiles(new FilenameFilter {
      override def accept(dir: File, name: String): Boolean = {
        name.startsWith(fileName)
      }
    })

    var lastMod = Long.MinValue
    var choice: String = null
    files.map {file =>
      if (file.lastModified() > lastMod) {
        choice = file.getPath;
        lastMod = file.lastModified();
      }
    }
    return choice;
  }
}<|MERGE_RESOLUTION|>--- conflicted
+++ resolved
@@ -18,13 +18,8 @@
 
 import com.intel.analytics.bigdl.{Module, _}
 import com.intel.analytics.bigdl.dataset.{DistributedDataSet, MiniBatch}
-<<<<<<< HEAD
-import com.intel.analytics.bigdl.nn.Module
-import com.intel.analytics.bigdl.parameters.{AllReduceParameter, CompressedTensor, ParameterManager2}
-=======
+import com.intel.analytics.bigdl.parameters.{CompressedTensor, ParameterManager2}
 import com.intel.analytics.bigdl.nn.{Container, Module, Utils}
-import com.intel.analytics.bigdl.parameters.AllReduceParameter
->>>>>>> 9f2e3d33
 import com.intel.analytics.bigdl.tensor.Tensor
 import com.intel.analytics.bigdl.tensor.TensorNumericMath.TensorNumeric
 import com.intel.analytics.bigdl.utils._
@@ -36,7 +31,7 @@
 import com.intel.analytics.bigdl.visualization.{TrainSummary, ValidationSummary}
 import org.apache.log4j.Logger
 import org.apache.spark.{SparkEnv, TaskContext}
-import org.apache.spark.rdd.{RDD, ZippedPartitionsWithLocalityRDD, CoalescedWithLocalityRDD}
+import org.apache.spark.rdd.{CoalescedWithLocalityRDD, RDD, ZippedPartitionsWithLocalityRDD}
 
 import scala.collection.mutable
 import scala.collection.mutable.ArrayBuffer
@@ -49,25 +44,27 @@
   val logger = Logger.getLogger(getClass)
 
   /**
-   * Optimizer cache some metadata on each executor
-   *
-   * @param localModels cached models
-   * @param modelWeights weights of the cached models
-   * @param modelGradients gradients of the cached models
-   * @param localCriterions cached criterion
-   * @param gradient tensor buffer
-   * @tparam T
-   */
+    * Optimizer cache some metadata on each executor
+    *
+    * @param localModels cached models
+    * @param modelWeights weights of the cached models
+    * @param modelGradients gradients of the cached models
+    * @param localCriterions cached criterion
+    * @param localStates cached state
+    * @param gradient tensor buffer
+    * @tparam T
+    */
   case class Cache[T](
-    localModels: Array[Module[T]],
-    modelWeights: Array[Tensor[T]],
-    modelGradients: Array[Tensor[T]],
-    localCriterions: Array[Criterion[T]],
-    gradient: Tensor[T],
-    var moduleTimeList: Array[Long] = null,
-    localMethods: Array[Option[Array[ValidationMethod[T]]]],
-    optimMethod: OptimMethod[T]
-  )
+   localModels: Array[Module[T]],
+   modelWeights: Array[Tensor[T]],
+   modelGradients: Array[Tensor[T]],
+   localCriterions: Array[Criterion[T]],
+   localStates: Array[Table],
+   gradient: Tensor[T],
+   var moduleTimeList: Array[Long] = null,
+   localMethods: Array[Option[Array[ValidationMethod[T]]]],
+   optimMethod: OptimMethod[T]
+ )
 
   /**
    * Train the model.
@@ -171,7 +168,10 @@
           val executorId = SparkEnv.get.executorId
           val parameters = ParameterManager2.get(executorId)
           val syWStart = System.nanoTime()
-<<<<<<< HEAD
+          /*
+            Note: All models in `cached` share the same storage for weights, so we only need to
+            copy the weights from parameter server into the first model's weights.
+           */
           ParameterManager2.synchronized {
             if (!parameters.job1Start) {
               parameters.syncWeights(cached.modelWeights.head)
@@ -181,17 +181,10 @@
           val weightSyncTime = System.nanoTime() - syWStart
           driverMetrics.add("get weights average", weightSyncTime)
 
-          val tensorBuffer = new Array[(Tensor[T], Tensor[T])](_subModelNumber)
-=======
-          /*
-            Note: All models in `cached` share the same storage for weights, so we only need to
-            copy the weights from parameter server into the first model's weights.
-           */
-          val weightsResult = parameters.getWeights(cached.modelWeights.head)
           val miniBatchBuffer = new Array[MiniBatch[T]](_subModelNumber)
           val batch = data.next()
           val stackSize = batch.size() / _subModelNumber
->>>>>>> 9f2e3d33
+
           tasks += Engine.default.invoke(() => {
             var b = 0
             require((batch.size() >= _subModelNumber) &&
@@ -283,22 +276,17 @@
           driverMetrics.add("aggregate gradient time", System.nanoTime() - time)
 
           time = System.nanoTime()
-//          parameters.sendGradientPartition(cached.gradient, TaskContext.getPartitionId(),
-//            testLosssum)
           parameters.sendGradientPartition(cached.gradient, TaskContext.getPartitionId())
           driverMetrics.add("send gradient partition", System.nanoTime() - time)
 
           Iterator.single(finishedThreads.size)
-//        }).reduce(_ + _, true)
         }).reduce(_ + _)
 
       val job2start = System.nanoTime()
-//      val test22 = dummyRDD.mapPartitions { iter =>
       dummyRDD.mapPartitions { iter =>
         val executorId = SparkEnv.get.executorId
         val parameters = ParameterManager2.get(executorId)
         var t = System.nanoTime()
-//                val (gradient, blockSize, loss) = parameters.aggregateLocalGradient()
         val gradient = parameters.aggregateLocalGradient()
         driverMetrics.add("aggregate local gradient", System.nanoTime() - t)
 
@@ -306,23 +294,14 @@
         parameters.putGradients(gradient)
         driverMetrics.add("put gradient", System.nanoTime() - t)
         parameters.job1Start = false
-//                Iterator.single((blockSize, loss))
-//              }.reduce((a, b) => (a._1 + b._1, a._2 + b._2))
         Iterator.empty
       }.count()
       
       val job2end = System.nanoTime()
-//      val per = test22._1.toDouble / driverSubModelNum
-//      println(s"finishedModule: $finishedModelNum actual: ${test22._1} driverSubModelNume: $driverSubModelNum")
-//      println(s"loss ${test22._2} lossori: ${lossSum.value} per: ${per}")
-      
+
       dropModelNumBatch += (driverSubModelNum - finishedModelNum)
-//      dropModelNumBatch += (driverSubModelNum - test22._1)
       if (dropPercentage == 0 || finishedModelNum >= driverSubModelNum * (1-maxDropPercentage)) {
-//      if (dropPercentage == 0 || test22._1 >= driverSubModelNum * (1-maxDropPercentage)) {
         val value = lossSum.value / finishedModelNum
-<<<<<<< HEAD
-//        val value = test22._2 / test22._1
 
         val nodeNumber = Engine.nodeNumber()
         val job3start = System.nanoTime()
@@ -338,63 +317,32 @@
           var time = System.nanoTime()
           val gradients = parameters.getLocalParameter[T](parameters.getGradientExecutorId())
           gradients.div(ev.fromType(finishedModelNum))
-//          gradients.div(ev.fromType(test22._1))
+
+          optimMethod.state.update("epoch", driverState[Int]("epoch"))
+          optimMethod.state.update("neval", driverState[Int]("neval"))
+          optimMethod.state.update("Loss", driverState[Float]("Loss"))
+          if (validationMethods.isDefined) {
+            optimMethod.state.update("score", driverState[Float]("score"))
+          }
+          
           val weights = parameters.getLocalParameter[T](parameters.getWeightExecutorId())
-          val state = parameters.getState()
-          state("neval") = driverState[Int]("neval")
-          state("epoch") = driverState[Int]("epoch")
           
-//          state("per") = per
-          
-          optimMethod.optimize(_ => (ev.fromType(value), gradients),
-            weights, state, state)
+          optimMethod.optimize(_ => (ev.fromType(value), gradients), weights)
           driverMetrics.add("compute weight average", System.nanoTime() - time)
           time = System.nanoTime()
           parameters.sendWeightExecutor()
           driverMetrics.add("send weights average", System.nanoTime() - time)
-=======
-        models.mapPartitions(modelIter => {
-          val modelCache = modelIter.next()
-          parameters.aggregateGradientPartition()
-          parameters.gradientPartition.div(ev.fromType(finishedModelNum))
-          modelCache.optimMethod.state.update("epoch", driverState[Int]("epoch"))
-          modelCache.optimMethod.state.update("neval", driverState[Int]("neval"))
-          modelCache.optimMethod.state.update("Loss", driverState[Float]("Loss"))
-          if (validationMethods.isDefined) {
-            modelCache.optimMethod.state.update("score", driverState[Float]("score"))
-          }
-          modelCache.optimMethod.optimize(_ => (ev.fromType(value), parameters.gradientPartition),
-            parameters.weightPartition)
-
-          parameters.sendWeightPartition()
->>>>>>> 9f2e3d33
           Iterator.empty
         }.count()
         val job3end = System.nanoTime()
 
         accumulateCount += recordsNum.value
-//        accumulateCount += (test22._1*4)
         val end = System.nanoTime()
         wallClockTime += end - start
         optimMethod.state.update("epoch", driverState[Int]("epoch"))
         optimMethod.state.update("neval", driverState[Int]("neval"))
         driverState("Loss") = lossSum.value.toFloat / finishedModelNum
-<<<<<<< HEAD
-//        driverState("Loss") = test22._2.toFloat / test22._1
-        driverState("Throughput") = recordsNum.value.toFloat / ((end - start) / 1e9f)
-//        driverState("Throughput") = (test22._1 * 4).toFloat / ((end - start) / 1e9f)
-        if (state.contains("clr")) driverState("LearningRate") = -state[Double]("clr").toFloat
-        logger.info(s"${_header} Train ${recordsNum.value} in ${(end - start) / 1e9}seconds. " +
-          s"Throughput is ${driverState("Throughput")} records/second. Loss is ${
-            driverState("Loss")}. ${optimMethod.getHyperParameter(state)}")
-//        logger.info(s"${_header} Train ${test22._1} in ${(end - start) / 1e9}seconds. " +
-//          s"Throughput is ${driverState("Throughput")} records/second. Loss is ${
-//            driverState("Loss")}. ${optimMethod.getHyperParameter(state)}")
-        logger.debug(s"job1 driver: ${(job2start-start)/1e9} " +
-          s"job2 driver: ${(job2end-job2start)/1e9} job3 driver: ${(job3end-job3start)/1e9}")
-        logger.info("\n" + metrics.summary())
-//        logger.info("Dropped modules: " + (driverSubModelNum - test22._1))
-=======
+
         optimMethod.state.update("Loss", driverState[Float]("Loss"))
         if (validationMethods.isDefined) {
           optimMethod.state.update("score", driverState[Float]("score"))
@@ -407,7 +355,7 @@
             driverState("Loss")}. ${optimMethod.getHyperParameter()}")
         logger.debug("\n" + metrics.summary())
         logger.debug("Dropped modules: " + (driverSubModelNum - finishedModelNum))
->>>>>>> 9f2e3d33
+
         lossArray = new Array[Double](_subModelNumber)
 
         // compute threshold
@@ -478,13 +426,8 @@
           isOverWrite,
           wallClockTime,
           models,
-<<<<<<< HEAD
-          driverState
-=======
           driverState,
-          parameters,
           optimMethod
->>>>>>> 9f2e3d33
         )
 
       } else {
@@ -510,13 +453,8 @@
     isOverWrite: Boolean,
     wallClockTime: Long,
     models: RDD[Cache[T]],
-<<<<<<< HEAD
-    state: Table)
-=======
     state: Table,
-    parameters: AllReduceParameter[T],
     optimMethod: OptimMethod[T])
->>>>>>> 9f2e3d33
   : Unit = {
     if (cacheTrigger.isDefined) {
       val trigger = cacheTrigger.get
@@ -524,22 +462,9 @@
         println(s"[Wall Clock ${wallClockTime / 1e9}s] Save model to ${cachePath.get}")
         saveModel(getModel(models), cachePath, isOverWrite,
           s".${state[Int]("neval")}")
-<<<<<<< HEAD
-        val localState = models.mapPartitions { iter =>
-          val executorId = SparkEnv.get.executorId
-          val parameter = ParameterManager2.get(executorId)
-          Iterator.single(parameter.getState())
-        }.first()
-        localState("neval") = state[Int]("neval")
-        localState("epoch") = state[Int]("epoch")
-        saveState(localState, cachePath, isOverWrite, s"" +
-          s".${state[Int]("neval")}")
-=======
         optimMethod.state.update("epoch", state[Int]("epoch"))
         optimMethod.state.update("neval", state[Int]("neval"))
         saveOptimMethod(optimMethod, cachePath, isOverWrite, s".${state[Int]("neval")}")
-
->>>>>>> 9f2e3d33
       }
     }
   }
@@ -604,13 +529,8 @@
     nodeNumber: Int,
     coresPerNode: Int,
     checkSingleton: Boolean,
-<<<<<<< HEAD
-    validationMethods: Option[Array[ValidationMethod[T]]]
-=======
-    parameters: AllReduceParameter[T],
     validationMethods: Option[Array[ValidationMethod[T]]],
     optimMethod: OptimMethod[T]
->>>>>>> 9f2e3d33
     )(implicit ev: TensorNumeric[T]) = {
     val sc = dataset.originRDD().sparkContext
     val broadcast = sc.broadcast((model, criterion, state, validationMethods, optimMethod))
@@ -668,10 +588,11 @@
       val cached = (0 until _subModelNumber).map { _ =>
         val localModel = broadcastModel.cloneModule()
         val localCriterion = broadcastCriterion.cloneCriterion()
+        val localState = broadcastState.clone()
         val localMethod =
           if (broadcastMethod.isDefined) Some(broadcastMethod.get.map(_.clone())) else None
         val (weights, grads) = localModel.getParameters()
-        (localModel, weights, grads, localCriterion, localMethod)
+        (localModel, weights, grads, localCriterion, localState, localMethod)
       }.toArray
 
       val weights = cached.head._2
@@ -701,14 +622,11 @@
         cached.map(_._2), // weights
         cached.map(_._3), // gradients
         cached.map(_._4), // criterions
+        cached.map(_._5), // states
         cached.head._2.clone(), // a tensor buffer
         new Array[Long](_subModelNumber * computeThresholdbatchSize),
-<<<<<<< HEAD
-        cached.map(_._5)
-=======
         cached.map(_._6),
         broadcastOptim.clone()
->>>>>>> 9f2e3d33
       ))
     }).persist()
     models.setName("Thread Model RDD")
@@ -911,11 +829,7 @@
     prepareInput()
 
     models = DistriOptimizer.initThreadModels(model, dataset, criterion, state,
-<<<<<<< HEAD
-      actualNodeNumber, coresPerNode, checkSingleton, validationMethods)
-=======
-      nodeNumber, coresPerNode, checkSingleton, parameters, validationMethods, optimMethod)
->>>>>>> 9f2e3d33
+      actualNodeNumber, coresPerNode, checkSingleton, validationMethods, optimMethod)
 
     if (checkpointPath.isDefined) {
       val file = checkpointPath.get + "/" +
@@ -984,11 +898,7 @@
             }
             optimMethod.clearHistory()
             models = DistriOptimizer.initThreadModels(newModel, dataset, criterion, state,
-<<<<<<< HEAD
-              actualNodeNumber, coresPerNode, checkSingleton, validationMethods)
-=======
-              nodeNumber, coresPerNode, checkSingleton, parameters, validationMethods, optimMethod)
->>>>>>> 9f2e3d33
+              actualNodeNumber, coresPerNode, checkSingleton, validationMethods, optimMethod)
           } else {
             throw t
           }
