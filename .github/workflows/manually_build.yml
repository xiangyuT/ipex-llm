--- conflicted
+++ resolved
@@ -28,17 +28,13 @@
         - bigdl-ppml-trusted-python-toolkit-base
         - bigdl-ppml-trusted-python-toolkit-ref
         - bigdl-ppml-trusted-bigdata-gramine
-<<<<<<< HEAD
-        - bigdl-kms
-        - bigdl-attestation-service
-=======
         - bigdl-ppml-trusted-machine-learning-base
         - bigdl-ppml-trusted-machine-learning-ref
         - bigdl-ppml-trusted-big-data
         - bigdl-ppml-trusted-deep-learning
         - bigdl-kms-base
         - bigdl-kms-reference
->>>>>>> 814452c5
+        - bigdl-attestation-service
       tag:
         description: 'docker image tag (e.g. 2.1.0-SNAPSHOT)'
         required: true
